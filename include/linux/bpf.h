/* SPDX-License-Identifier: GPL-2.0-only */
/* Copyright (c) 2011-2014 PLUMgrid, http://plumgrid.com
 */
#ifndef _LINUX_BPF_H
#define _LINUX_BPF_H 1

#include <uapi/linux/bpf.h>

#include <linux/workqueue.h>
#include <linux/file.h>
#include <linux/percpu.h>
#include <linux/err.h>
#include <linux/rbtree_latch.h>
#include <linux/numa.h>
#include <linux/wait.h>
#include <linux/u64_stats_sync.h>

struct bpf_verifier_env;
struct perf_event;
struct bpf_prog;
struct bpf_map;
struct sock;
struct seq_file;
struct btf;
struct btf_type;

/* map is generic key/value storage optionally accesible by eBPF programs */
struct bpf_map_ops {
	/* funcs callable from userspace (via syscall) */
	int (*map_alloc_check)(union bpf_attr *attr);
	struct bpf_map *(*map_alloc)(union bpf_attr *attr);
	void (*map_release)(struct bpf_map *map, struct file *map_file);
	void (*map_free)(struct bpf_map *map);
	int (*map_get_next_key)(struct bpf_map *map, void *key, void *next_key);
	void (*map_release_uref)(struct bpf_map *map);
	void *(*map_lookup_elem_sys_only)(struct bpf_map *map, void *key);

	/* funcs callable from userspace and from eBPF programs */
	void *(*map_lookup_elem)(struct bpf_map *map, void *key);
	int (*map_update_elem)(struct bpf_map *map, void *key, void *value, u64 flags);
	int (*map_delete_elem)(struct bpf_map *map, void *key);
	int (*map_push_elem)(struct bpf_map *map, void *value, u64 flags);
	int (*map_pop_elem)(struct bpf_map *map, void *value);
	int (*map_peek_elem)(struct bpf_map *map, void *value);

	/* funcs called by prog_array and perf_event_array map */
	void *(*map_fd_get_ptr)(struct bpf_map *map, struct file *map_file,
				int fd);
	void (*map_fd_put_ptr)(void *ptr);
	u32 (*map_gen_lookup)(struct bpf_map *map, struct bpf_insn *insn_buf);
	u32 (*map_fd_sys_lookup_elem)(void *ptr);
	void (*map_seq_show_elem)(struct bpf_map *map, void *key,
				  struct seq_file *m);
	int (*map_check_btf)(const struct bpf_map *map,
			     const struct btf *btf,
			     const struct btf_type *key_type,
			     const struct btf_type *value_type);

	/* Direct value access helpers. */
	int (*map_direct_value_addr)(const struct bpf_map *map,
				     u64 *imm, u32 off);
	int (*map_direct_value_meta)(const struct bpf_map *map,
				     u64 imm, u32 *off);
};

struct bpf_map {
	/* The first two cachelines with read-mostly members of which some
	 * are also accessed in fast-path (e.g. ops, max_entries).
	 */
	const struct bpf_map_ops *ops ____cacheline_aligned;
	struct bpf_map *inner_map_meta;
#ifdef CONFIG_SECURITY
	void *security;
#endif
	enum bpf_map_type map_type;
	u32 key_size;
	u32 value_size;
	u32 max_entries;
	u32 map_flags;
	int spin_lock_off; /* >=0 valid offset, <0 error */
	u32 id;
	int numa_node;
	u32 btf_key_type_id;
	u32 btf_value_type_id;
	struct btf *btf;
	u32 pages;
	bool unpriv_array;
<<<<<<< HEAD
	/* 51 bytes hole */
=======
	bool frozen; /* write-once */
	/* 48 bytes hole */
>>>>>>> 0ecfebd2

	/* The 3rd and 4th cacheline with misc members to avoid false sharing
	 * particularly with refcounting.
	 */
	struct user_struct *user ____cacheline_aligned;
	atomic_t refcnt;
	atomic_t usercnt;
	struct work_struct work;
	char name[BPF_OBJ_NAME_LEN];
};

static inline bool map_value_has_spin_lock(const struct bpf_map *map)
{
	return map->spin_lock_off >= 0;
}

static inline void check_and_init_map_lock(struct bpf_map *map, void *dst)
{
	if (likely(!map_value_has_spin_lock(map)))
		return;
	*(struct bpf_spin_lock *)(dst + map->spin_lock_off) =
		(struct bpf_spin_lock){};
}

/* copy everything but bpf_spin_lock */
static inline void copy_map_value(struct bpf_map *map, void *dst, void *src)
{
	if (unlikely(map_value_has_spin_lock(map))) {
		u32 off = map->spin_lock_off;

		memcpy(dst, src, off);
		memcpy(dst + off + sizeof(struct bpf_spin_lock),
		       src + off + sizeof(struct bpf_spin_lock),
		       map->value_size - off - sizeof(struct bpf_spin_lock));
	} else {
		memcpy(dst, src, map->value_size);
	}
}
void copy_map_value_locked(struct bpf_map *map, void *dst, void *src,
			   bool lock_src);

struct bpf_offload_dev;
struct bpf_offloaded_map;

struct bpf_map_dev_ops {
	int (*map_get_next_key)(struct bpf_offloaded_map *map,
				void *key, void *next_key);
	int (*map_lookup_elem)(struct bpf_offloaded_map *map,
			       void *key, void *value);
	int (*map_update_elem)(struct bpf_offloaded_map *map,
			       void *key, void *value, u64 flags);
	int (*map_delete_elem)(struct bpf_offloaded_map *map, void *key);
};

struct bpf_offloaded_map {
	struct bpf_map map;
	struct net_device *netdev;
	const struct bpf_map_dev_ops *dev_ops;
	void *dev_priv;
	struct list_head offloads;
};

static inline struct bpf_offloaded_map *map_to_offmap(struct bpf_map *map)
{
	return container_of(map, struct bpf_offloaded_map, map);
}

static inline bool bpf_map_offload_neutral(const struct bpf_map *map)
{
	return map->map_type == BPF_MAP_TYPE_PERF_EVENT_ARRAY;
}

static inline bool bpf_map_support_seq_show(const struct bpf_map *map)
{
	return map->btf && map->ops->map_seq_show_elem;
}

int map_check_no_btf(const struct bpf_map *map,
		     const struct btf *btf,
		     const struct btf_type *key_type,
		     const struct btf_type *value_type);

extern const struct bpf_map_ops bpf_map_offload_ops;

/* function argument constraints */
enum bpf_arg_type {
	ARG_DONTCARE = 0,	/* unused argument in helper function */

	/* the following constraints used to prototype
	 * bpf_map_lookup/update/delete_elem() functions
	 */
	ARG_CONST_MAP_PTR,	/* const argument used as pointer to bpf_map */
	ARG_PTR_TO_MAP_KEY,	/* pointer to stack used as map key */
	ARG_PTR_TO_MAP_VALUE,	/* pointer to stack used as map value */
	ARG_PTR_TO_UNINIT_MAP_VALUE,	/* pointer to valid memory used to store a map value */
	ARG_PTR_TO_MAP_VALUE_OR_NULL,	/* pointer to stack used as map value or NULL */

	/* the following constraints used to prototype bpf_memcmp() and other
	 * functions that access data on eBPF program stack
	 */
	ARG_PTR_TO_MEM,		/* pointer to valid memory (stack, packet, map value) */
	ARG_PTR_TO_MEM_OR_NULL, /* pointer to valid memory or NULL */
	ARG_PTR_TO_UNINIT_MEM,	/* pointer to memory does not need to be initialized,
				 * helper function must fill all bytes or clear
				 * them in error case.
				 */

	ARG_CONST_SIZE,		/* number of bytes accessed from memory */
	ARG_CONST_SIZE_OR_ZERO,	/* number of bytes accessed from memory or 0 */

	ARG_PTR_TO_CTX,		/* pointer to context */
	ARG_ANYTHING,		/* any (initialized) argument is ok */
	ARG_PTR_TO_SPIN_LOCK,	/* pointer to bpf_spin_lock */
	ARG_PTR_TO_SOCK_COMMON,	/* pointer to sock_common */
<<<<<<< HEAD
=======
	ARG_PTR_TO_INT,		/* pointer to int */
	ARG_PTR_TO_LONG,	/* pointer to long */
	ARG_PTR_TO_SOCKET,	/* pointer to bpf_sock (fullsock) */
>>>>>>> 0ecfebd2
};

/* type of values returned from helper functions */
enum bpf_return_type {
	RET_INTEGER,			/* function returns integer */
	RET_VOID,			/* function doesn't return anything */
	RET_PTR_TO_MAP_VALUE,		/* returns a pointer to map elem value */
	RET_PTR_TO_MAP_VALUE_OR_NULL,	/* returns a pointer to map elem value or NULL */
	RET_PTR_TO_SOCKET_OR_NULL,	/* returns a pointer to a socket or NULL */
	RET_PTR_TO_TCP_SOCK_OR_NULL,	/* returns a pointer to a tcp_sock or NULL */
<<<<<<< HEAD
=======
	RET_PTR_TO_SOCK_COMMON_OR_NULL,	/* returns a pointer to a sock_common or NULL */
>>>>>>> 0ecfebd2
};

/* eBPF function prototype used by verifier to allow BPF_CALLs from eBPF programs
 * to in-kernel helper functions and for adjusting imm32 field in BPF_CALL
 * instructions after verifying
 */
struct bpf_func_proto {
	u64 (*func)(u64 r1, u64 r2, u64 r3, u64 r4, u64 r5);
	bool gpl_only;
	bool pkt_access;
	enum bpf_return_type ret_type;
	enum bpf_arg_type arg1_type;
	enum bpf_arg_type arg2_type;
	enum bpf_arg_type arg3_type;
	enum bpf_arg_type arg4_type;
	enum bpf_arg_type arg5_type;
};

/* bpf_context is intentionally undefined structure. Pointer to bpf_context is
 * the first argument to eBPF programs.
 * For socket filters: 'struct bpf_context *' == 'struct sk_buff *'
 */
struct bpf_context;

enum bpf_access_type {
	BPF_READ = 1,
	BPF_WRITE = 2
};

/* types of values stored in eBPF registers */
/* Pointer types represent:
 * pointer
 * pointer + imm
 * pointer + (u16) var
 * pointer + (u16) var + imm
 * if (range > 0) then [ptr, ptr + range - off) is safe to access
 * if (id > 0) means that some 'var' was added
 * if (off > 0) means that 'imm' was added
 */
enum bpf_reg_type {
	NOT_INIT = 0,		 /* nothing was written into register */
	SCALAR_VALUE,		 /* reg doesn't contain a valid pointer */
	PTR_TO_CTX,		 /* reg points to bpf_context */
	CONST_PTR_TO_MAP,	 /* reg points to struct bpf_map */
	PTR_TO_MAP_VALUE,	 /* reg points to map element value */
	PTR_TO_MAP_VALUE_OR_NULL,/* points to map elem value or NULL */
	PTR_TO_STACK,		 /* reg == frame_pointer + offset */
	PTR_TO_PACKET_META,	 /* skb->data - meta_len */
	PTR_TO_PACKET,		 /* reg points to skb->data */
	PTR_TO_PACKET_END,	 /* skb->data + headlen */
	PTR_TO_FLOW_KEYS,	 /* reg points to bpf_flow_keys */
	PTR_TO_SOCKET,		 /* reg points to struct bpf_sock */
	PTR_TO_SOCKET_OR_NULL,	 /* reg points to struct bpf_sock or NULL */
	PTR_TO_SOCK_COMMON,	 /* reg points to sock_common */
	PTR_TO_SOCK_COMMON_OR_NULL, /* reg points to sock_common or NULL */
	PTR_TO_TCP_SOCK,	 /* reg points to struct tcp_sock */
	PTR_TO_TCP_SOCK_OR_NULL, /* reg points to struct tcp_sock or NULL */
<<<<<<< HEAD
=======
	PTR_TO_TP_BUFFER,	 /* reg points to a writable raw tp's buffer */
>>>>>>> 0ecfebd2
};

/* The information passed from prog-specific *_is_valid_access
 * back to the verifier.
 */
struct bpf_insn_access_aux {
	enum bpf_reg_type reg_type;
	int ctx_field_size;
};

static inline void
bpf_ctx_record_field_size(struct bpf_insn_access_aux *aux, u32 size)
{
	aux->ctx_field_size = size;
}

struct bpf_prog_ops {
	int (*test_run)(struct bpf_prog *prog, const union bpf_attr *kattr,
			union bpf_attr __user *uattr);
};

struct bpf_verifier_ops {
	/* return eBPF function prototype for verification */
	const struct bpf_func_proto *
	(*get_func_proto)(enum bpf_func_id func_id,
			  const struct bpf_prog *prog);

	/* return true if 'size' wide access at offset 'off' within bpf_context
	 * with 'type' (read or write) is allowed
	 */
	bool (*is_valid_access)(int off, int size, enum bpf_access_type type,
				const struct bpf_prog *prog,
				struct bpf_insn_access_aux *info);
	int (*gen_prologue)(struct bpf_insn *insn, bool direct_write,
			    const struct bpf_prog *prog);
	int (*gen_ld_abs)(const struct bpf_insn *orig,
			  struct bpf_insn *insn_buf);
	u32 (*convert_ctx_access)(enum bpf_access_type type,
				  const struct bpf_insn *src,
				  struct bpf_insn *dst,
				  struct bpf_prog *prog, u32 *target_size);
};

struct bpf_prog_offload_ops {
	/* verifier basic callbacks */
	int (*insn_hook)(struct bpf_verifier_env *env,
			 int insn_idx, int prev_insn_idx);
	int (*finalize)(struct bpf_verifier_env *env);
	/* verifier optimization callbacks (called after .finalize) */
	int (*replace_insn)(struct bpf_verifier_env *env, u32 off,
			    struct bpf_insn *insn);
	int (*remove_insns)(struct bpf_verifier_env *env, u32 off, u32 cnt);
	/* program management callbacks */
	int (*prepare)(struct bpf_prog *prog);
	int (*translate)(struct bpf_prog *prog);
	void (*destroy)(struct bpf_prog *prog);
};

struct bpf_prog_offload {
	struct bpf_prog		*prog;
	struct net_device	*netdev;
	struct bpf_offload_dev	*offdev;
	void			*dev_priv;
	struct list_head	offloads;
	bool			dev_state;
	bool			opt_failed;
	void			*jited_image;
	u32			jited_len;
};

enum bpf_cgroup_storage_type {
	BPF_CGROUP_STORAGE_SHARED,
	BPF_CGROUP_STORAGE_PERCPU,
	__BPF_CGROUP_STORAGE_MAX
};

#define MAX_BPF_CGROUP_STORAGE_TYPE __BPF_CGROUP_STORAGE_MAX

struct bpf_prog_stats {
	u64 cnt;
	u64 nsecs;
	struct u64_stats_sync syncp;
};

struct bpf_prog_aux {
	atomic_t refcnt;
	u32 used_map_cnt;
	u32 max_ctx_offset;
	u32 max_pkt_offset;
<<<<<<< HEAD
=======
	u32 max_tp_access;
>>>>>>> 0ecfebd2
	u32 stack_depth;
	u32 id;
	u32 func_cnt; /* used by non-func prog as the number of func progs */
	u32 func_idx; /* 0 for non-func prog, the index in func array for func prog */
	bool offload_requested;
	struct bpf_prog **func;
	void *jit_data; /* JIT specific data. arch dependent */
	struct latch_tree_node ksym_tnode;
	struct list_head ksym_lnode;
	const struct bpf_prog_ops *ops;
	struct bpf_map **used_maps;
	struct bpf_prog *prog;
	struct user_struct *user;
	u64 load_time; /* ns since boottime */
	struct bpf_map *cgroup_storage[MAX_BPF_CGROUP_STORAGE_TYPE];
	char name[BPF_OBJ_NAME_LEN];
#ifdef CONFIG_SECURITY
	void *security;
#endif
	struct bpf_prog_offload *offload;
	struct btf *btf;
	struct bpf_func_info *func_info;
	/* bpf_line_info loaded from userspace.  linfo->insn_off
	 * has the xlated insn offset.
	 * Both the main and sub prog share the same linfo.
	 * The subprog can access its first linfo by
	 * using the linfo_idx.
	 */
	struct bpf_line_info *linfo;
	/* jited_linfo is the jited addr of the linfo.  It has a
	 * one to one mapping to linfo:
	 * jited_linfo[i] is the jited addr for the linfo[i]->insn_off.
	 * Both the main and sub prog share the same jited_linfo.
	 * The subprog can access its first jited_linfo by
	 * using the linfo_idx.
	 */
	void **jited_linfo;
	u32 func_info_cnt;
	u32 nr_linfo;
	/* subprog can use linfo_idx to access its first linfo and
	 * jited_linfo.
	 * main prog always has linfo_idx == 0
	 */
	u32 linfo_idx;
	struct bpf_prog_stats __percpu *stats;
	union {
		struct work_struct work;
		struct rcu_head	rcu;
	};
};

struct bpf_array {
	struct bpf_map map;
	u32 elem_size;
	u32 index_mask;
	/* 'ownership' of prog_array is claimed by the first program that
	 * is going to use this map or by the first program which FD is stored
	 * in the map to make sure that all callers and callees have the same
	 * prog_type and JITed flag
	 */
	enum bpf_prog_type owner_prog_type;
	bool owner_jited;
	union {
		char value[0] __aligned(8);
		void *ptrs[0] __aligned(8);
		void __percpu *pptrs[0] __aligned(8);
	};
};

#define BPF_COMPLEXITY_LIMIT_INSNS      1000000 /* yes. 1M insns */
#define MAX_TAIL_CALL_CNT 32

#define BPF_F_ACCESS_MASK	(BPF_F_RDONLY |		\
				 BPF_F_RDONLY_PROG |	\
				 BPF_F_WRONLY |		\
				 BPF_F_WRONLY_PROG)

#define BPF_MAP_CAN_READ	BIT(0)
#define BPF_MAP_CAN_WRITE	BIT(1)

static inline u32 bpf_map_flags_to_cap(struct bpf_map *map)
{
	u32 access_flags = map->map_flags & (BPF_F_RDONLY_PROG | BPF_F_WRONLY_PROG);

	/* Combination of BPF_F_RDONLY_PROG | BPF_F_WRONLY_PROG is
	 * not possible.
	 */
	if (access_flags & BPF_F_RDONLY_PROG)
		return BPF_MAP_CAN_READ;
	else if (access_flags & BPF_F_WRONLY_PROG)
		return BPF_MAP_CAN_WRITE;
	else
		return BPF_MAP_CAN_READ | BPF_MAP_CAN_WRITE;
}

static inline bool bpf_map_flags_access_ok(u32 access_flags)
{
	return (access_flags & (BPF_F_RDONLY_PROG | BPF_F_WRONLY_PROG)) !=
	       (BPF_F_RDONLY_PROG | BPF_F_WRONLY_PROG);
}

struct bpf_event_entry {
	struct perf_event *event;
	struct file *perf_file;
	struct file *map_file;
	struct rcu_head rcu;
};

bool bpf_prog_array_compatible(struct bpf_array *array, const struct bpf_prog *fp);
int bpf_prog_calc_tag(struct bpf_prog *fp);

const struct bpf_func_proto *bpf_get_trace_printk_proto(void);

typedef unsigned long (*bpf_ctx_copy_t)(void *dst, const void *src,
					unsigned long off, unsigned long len);
typedef u32 (*bpf_convert_ctx_access_t)(enum bpf_access_type type,
					const struct bpf_insn *src,
					struct bpf_insn *dst,
					struct bpf_prog *prog,
					u32 *target_size);

u64 bpf_event_output(struct bpf_map *map, u64 flags, void *meta, u64 meta_size,
		     void *ctx, u64 ctx_size, bpf_ctx_copy_t ctx_copy);

<<<<<<< HEAD
int bpf_prog_test_run_xdp(struct bpf_prog *prog, const union bpf_attr *kattr,
			  union bpf_attr __user *uattr);
int bpf_prog_test_run_skb(struct bpf_prog *prog, const union bpf_attr *kattr,
			  union bpf_attr __user *uattr);
int bpf_prog_test_run_flow_dissector(struct bpf_prog *prog,
				     const union bpf_attr *kattr,
				     union bpf_attr __user *uattr);

=======
>>>>>>> 0ecfebd2
/* an array of programs to be executed under rcu_lock.
 *
 * Typical usage:
 * ret = BPF_PROG_RUN_ARRAY(&bpf_prog_array, ctx, BPF_PROG_RUN);
 *
 * the structure returned by bpf_prog_array_alloc() should be populated
 * with program pointers and the last pointer must be NULL.
 * The user has to keep refcnt on the program and make sure the program
 * is removed from the array before bpf_prog_put().
 * The 'struct bpf_prog_array *' should only be replaced with xchg()
 * since other cpus are walking the array of pointers in parallel.
 */
struct bpf_prog_array_item {
	struct bpf_prog *prog;
	struct bpf_cgroup_storage *cgroup_storage[MAX_BPF_CGROUP_STORAGE_TYPE];
};

struct bpf_prog_array {
	struct rcu_head rcu;
	struct bpf_prog_array_item items[0];
};

struct bpf_prog_array *bpf_prog_array_alloc(u32 prog_cnt, gfp_t flags);
void bpf_prog_array_free(struct bpf_prog_array __rcu *progs);
int bpf_prog_array_length(struct bpf_prog_array __rcu *progs);
int bpf_prog_array_copy_to_user(struct bpf_prog_array __rcu *progs,
				__u32 __user *prog_ids, u32 cnt);

void bpf_prog_array_delete_safe(struct bpf_prog_array __rcu *progs,
				struct bpf_prog *old_prog);
int bpf_prog_array_copy_info(struct bpf_prog_array __rcu *array,
			     u32 *prog_ids, u32 request_cnt,
			     u32 *prog_cnt);
int bpf_prog_array_copy(struct bpf_prog_array __rcu *old_array,
			struct bpf_prog *exclude_prog,
			struct bpf_prog *include_prog,
			struct bpf_prog_array **new_array);

#define __BPF_PROG_RUN_ARRAY(array, ctx, func, check_non_null)	\
	({						\
		struct bpf_prog_array_item *_item;	\
		struct bpf_prog *_prog;			\
		struct bpf_prog_array *_array;		\
		u32 _ret = 1;				\
		preempt_disable();			\
		rcu_read_lock();			\
		_array = rcu_dereference(array);	\
		if (unlikely(check_non_null && !_array))\
			goto _out;			\
		_item = &_array->items[0];		\
		while ((_prog = READ_ONCE(_item->prog))) {		\
			bpf_cgroup_storage_set(_item->cgroup_storage);	\
			_ret &= func(_prog, ctx);	\
			_item++;			\
		}					\
_out:							\
		rcu_read_unlock();			\
		preempt_enable();			\
		_ret;					\
	 })

#define BPF_PROG_RUN_ARRAY(array, ctx, func)		\
	__BPF_PROG_RUN_ARRAY(array, ctx, func, false)

#define BPF_PROG_RUN_ARRAY_CHECK(array, ctx, func)	\
	__BPF_PROG_RUN_ARRAY(array, ctx, func, true)

#ifdef CONFIG_BPF_SYSCALL
DECLARE_PER_CPU(int, bpf_prog_active);

extern const struct file_operations bpf_map_fops;
extern const struct file_operations bpf_prog_fops;

#define BPF_PROG_TYPE(_id, _name) \
	extern const struct bpf_prog_ops _name ## _prog_ops; \
	extern const struct bpf_verifier_ops _name ## _verifier_ops;
#define BPF_MAP_TYPE(_id, _ops) \
	extern const struct bpf_map_ops _ops;
#include <linux/bpf_types.h>
#undef BPF_PROG_TYPE
#undef BPF_MAP_TYPE

extern const struct bpf_prog_ops bpf_offload_prog_ops;
extern const struct bpf_verifier_ops tc_cls_act_analyzer_ops;
extern const struct bpf_verifier_ops xdp_analyzer_ops;

struct bpf_prog *bpf_prog_get(u32 ufd);
struct bpf_prog *bpf_prog_get_type_dev(u32 ufd, enum bpf_prog_type type,
				       bool attach_drv);
struct bpf_prog * __must_check bpf_prog_add(struct bpf_prog *prog, int i);
void bpf_prog_sub(struct bpf_prog *prog, int i);
struct bpf_prog * __must_check bpf_prog_inc(struct bpf_prog *prog);
struct bpf_prog * __must_check bpf_prog_inc_not_zero(struct bpf_prog *prog);
void bpf_prog_put(struct bpf_prog *prog);
int __bpf_prog_charge(struct user_struct *user, u32 pages);
void __bpf_prog_uncharge(struct user_struct *user, u32 pages);

void bpf_prog_free_id(struct bpf_prog *prog, bool do_idr_lock);
void bpf_map_free_id(struct bpf_map *map, bool do_idr_lock);

struct bpf_map *bpf_map_get_with_uref(u32 ufd);
struct bpf_map *__bpf_map_get(struct fd f);
struct bpf_map * __must_check bpf_map_inc(struct bpf_map *map, bool uref);
void bpf_map_put_with_uref(struct bpf_map *map);
void bpf_map_put(struct bpf_map *map);
int bpf_map_precharge_memlock(u32 pages);
int bpf_map_charge_memlock(struct bpf_map *map, u32 pages);
void bpf_map_uncharge_memlock(struct bpf_map *map, u32 pages);
void *bpf_map_area_alloc(size_t size, int numa_node);
void bpf_map_area_free(void *base);
void bpf_map_init_from_attr(struct bpf_map *map, union bpf_attr *attr);

extern int sysctl_unprivileged_bpf_disabled;
extern int sysctl_bpf_stats_enabled;

int bpf_map_new_fd(struct bpf_map *map, int flags);
int bpf_prog_new_fd(struct bpf_prog *prog);

int bpf_obj_pin_user(u32 ufd, const char __user *pathname);
int bpf_obj_get_user(const char __user *pathname, int flags);

int bpf_percpu_hash_copy(struct bpf_map *map, void *key, void *value);
int bpf_percpu_array_copy(struct bpf_map *map, void *key, void *value);
int bpf_percpu_hash_update(struct bpf_map *map, void *key, void *value,
			   u64 flags);
int bpf_percpu_array_update(struct bpf_map *map, void *key, void *value,
			    u64 flags);

int bpf_stackmap_copy(struct bpf_map *map, void *key, void *value);

int bpf_fd_array_map_update_elem(struct bpf_map *map, struct file *map_file,
				 void *key, void *value, u64 map_flags);
int bpf_fd_array_map_lookup_elem(struct bpf_map *map, void *key, u32 *value);
int bpf_fd_htab_map_update_elem(struct bpf_map *map, struct file *map_file,
				void *key, void *value, u64 map_flags);
int bpf_fd_htab_map_lookup_elem(struct bpf_map *map, void *key, u32 *value);

int bpf_get_file_flag(int flags);
int bpf_check_uarg_tail_zero(void __user *uaddr, size_t expected_size,
			     size_t actual_size);

/* memcpy that is used with 8-byte aligned pointers, power-of-8 size and
 * forced to use 'long' read/writes to try to atomically copy long counters.
 * Best-effort only.  No barriers here, since it _will_ race with concurrent
 * updates from BPF programs. Called from bpf syscall and mostly used with
 * size 8 or 16 bytes, so ask compiler to inline it.
 */
static inline void bpf_long_memcpy(void *dst, const void *src, u32 size)
{
	const long *lsrc = src;
	long *ldst = dst;

	size /= sizeof(long);
	while (size--)
		*ldst++ = *lsrc++;
}

/* verify correctness of eBPF program */
int bpf_check(struct bpf_prog **fp, union bpf_attr *attr,
	      union bpf_attr __user *uattr);
void bpf_patch_call_args(struct bpf_insn *insn, u32 stack_depth);

/* Map specifics */
struct xdp_buff;
struct sk_buff;

struct bpf_dtab_netdev *__dev_map_lookup_elem(struct bpf_map *map, u32 key);
void __dev_map_insert_ctx(struct bpf_map *map, u32 index);
void __dev_map_flush(struct bpf_map *map);
int dev_map_enqueue(struct bpf_dtab_netdev *dst, struct xdp_buff *xdp,
		    struct net_device *dev_rx);
int dev_map_generic_redirect(struct bpf_dtab_netdev *dst, struct sk_buff *skb,
			     struct bpf_prog *xdp_prog);

struct bpf_cpu_map_entry *__cpu_map_lookup_elem(struct bpf_map *map, u32 key);
void __cpu_map_insert_ctx(struct bpf_map *map, u32 index);
void __cpu_map_flush(struct bpf_map *map);
int cpu_map_enqueue(struct bpf_cpu_map_entry *rcpu, struct xdp_buff *xdp,
		    struct net_device *dev_rx);

/* Return map's numa specified by userspace */
static inline int bpf_map_attr_numa_node(const union bpf_attr *attr)
{
	return (attr->map_flags & BPF_F_NUMA_NODE) ?
		attr->numa_node : NUMA_NO_NODE;
}

struct bpf_prog *bpf_prog_get_type_path(const char *name, enum bpf_prog_type type);
int array_map_alloc_check(union bpf_attr *attr);

int bpf_prog_test_run_xdp(struct bpf_prog *prog, const union bpf_attr *kattr,
			  union bpf_attr __user *uattr);
int bpf_prog_test_run_skb(struct bpf_prog *prog, const union bpf_attr *kattr,
			  union bpf_attr __user *uattr);
int bpf_prog_test_run_flow_dissector(struct bpf_prog *prog,
				     const union bpf_attr *kattr,
				     union bpf_attr __user *uattr);
#else /* !CONFIG_BPF_SYSCALL */
static inline struct bpf_prog *bpf_prog_get(u32 ufd)
{
	return ERR_PTR(-EOPNOTSUPP);
}

static inline struct bpf_prog *bpf_prog_get_type_dev(u32 ufd,
						     enum bpf_prog_type type,
						     bool attach_drv)
{
	return ERR_PTR(-EOPNOTSUPP);
}

static inline struct bpf_prog * __must_check bpf_prog_add(struct bpf_prog *prog,
							  int i)
{
	return ERR_PTR(-EOPNOTSUPP);
}

static inline void bpf_prog_sub(struct bpf_prog *prog, int i)
{
}

static inline void bpf_prog_put(struct bpf_prog *prog)
{
}

static inline struct bpf_prog * __must_check bpf_prog_inc(struct bpf_prog *prog)
{
	return ERR_PTR(-EOPNOTSUPP);
}

static inline struct bpf_prog *__must_check
bpf_prog_inc_not_zero(struct bpf_prog *prog)
{
	return ERR_PTR(-EOPNOTSUPP);
}

static inline int __bpf_prog_charge(struct user_struct *user, u32 pages)
{
	return 0;
}

static inline void __bpf_prog_uncharge(struct user_struct *user, u32 pages)
{
}

static inline int bpf_obj_get_user(const char __user *pathname, int flags)
{
	return -EOPNOTSUPP;
}

static inline struct net_device  *__dev_map_lookup_elem(struct bpf_map *map,
						       u32 key)
{
	return NULL;
}

static inline void __dev_map_insert_ctx(struct bpf_map *map, u32 index)
{
}

static inline void __dev_map_flush(struct bpf_map *map)
{
}

struct xdp_buff;
struct bpf_dtab_netdev;

static inline
int dev_map_enqueue(struct bpf_dtab_netdev *dst, struct xdp_buff *xdp,
		    struct net_device *dev_rx)
{
	return 0;
}

struct sk_buff;

static inline int dev_map_generic_redirect(struct bpf_dtab_netdev *dst,
					   struct sk_buff *skb,
					   struct bpf_prog *xdp_prog)
{
	return 0;
}

static inline
struct bpf_cpu_map_entry *__cpu_map_lookup_elem(struct bpf_map *map, u32 key)
{
	return NULL;
}

static inline void __cpu_map_insert_ctx(struct bpf_map *map, u32 index)
{
}

static inline void __cpu_map_flush(struct bpf_map *map)
{
}

static inline int cpu_map_enqueue(struct bpf_cpu_map_entry *rcpu,
				  struct xdp_buff *xdp,
				  struct net_device *dev_rx)
{
	return 0;
}

static inline struct bpf_prog *bpf_prog_get_type_path(const char *name,
				enum bpf_prog_type type)
{
	return ERR_PTR(-EOPNOTSUPP);
}

static inline int bpf_prog_test_run_xdp(struct bpf_prog *prog,
					const union bpf_attr *kattr,
					union bpf_attr __user *uattr)
{
	return -ENOTSUPP;
}

static inline int bpf_prog_test_run_skb(struct bpf_prog *prog,
					const union bpf_attr *kattr,
					union bpf_attr __user *uattr)
{
	return -ENOTSUPP;
}

static inline int bpf_prog_test_run_flow_dissector(struct bpf_prog *prog,
						   const union bpf_attr *kattr,
						   union bpf_attr __user *uattr)
{
	return -ENOTSUPP;
}
#endif /* CONFIG_BPF_SYSCALL */

static inline struct bpf_prog *bpf_prog_get_type(u32 ufd,
						 enum bpf_prog_type type)
{
	return bpf_prog_get_type_dev(ufd, type, false);
}

bool bpf_prog_get_ok(struct bpf_prog *, enum bpf_prog_type *, bool);

int bpf_prog_offload_compile(struct bpf_prog *prog);
void bpf_prog_offload_destroy(struct bpf_prog *prog);
int bpf_prog_offload_info_fill(struct bpf_prog_info *info,
			       struct bpf_prog *prog);

int bpf_map_offload_info_fill(struct bpf_map_info *info, struct bpf_map *map);

int bpf_map_offload_lookup_elem(struct bpf_map *map, void *key, void *value);
int bpf_map_offload_update_elem(struct bpf_map *map,
				void *key, void *value, u64 flags);
int bpf_map_offload_delete_elem(struct bpf_map *map, void *key);
int bpf_map_offload_get_next_key(struct bpf_map *map,
				 void *key, void *next_key);

bool bpf_offload_prog_map_match(struct bpf_prog *prog, struct bpf_map *map);

struct bpf_offload_dev *
bpf_offload_dev_create(const struct bpf_prog_offload_ops *ops, void *priv);
void bpf_offload_dev_destroy(struct bpf_offload_dev *offdev);
void *bpf_offload_dev_priv(struct bpf_offload_dev *offdev);
int bpf_offload_dev_netdev_register(struct bpf_offload_dev *offdev,
				    struct net_device *netdev);
void bpf_offload_dev_netdev_unregister(struct bpf_offload_dev *offdev,
				       struct net_device *netdev);
bool bpf_offload_dev_match(struct bpf_prog *prog, struct net_device *netdev);

#if defined(CONFIG_NET) && defined(CONFIG_BPF_SYSCALL)
int bpf_prog_offload_init(struct bpf_prog *prog, union bpf_attr *attr);

static inline bool bpf_prog_is_dev_bound(const struct bpf_prog_aux *aux)
{
	return aux->offload_requested;
}

static inline bool bpf_map_is_dev_bound(struct bpf_map *map)
{
	return unlikely(map->ops == &bpf_map_offload_ops);
}

struct bpf_map *bpf_map_offload_map_alloc(union bpf_attr *attr);
void bpf_map_offload_map_free(struct bpf_map *map);
#else
static inline int bpf_prog_offload_init(struct bpf_prog *prog,
					union bpf_attr *attr)
{
	return -EOPNOTSUPP;
}

static inline bool bpf_prog_is_dev_bound(struct bpf_prog_aux *aux)
{
	return false;
}

static inline bool bpf_map_is_dev_bound(struct bpf_map *map)
{
	return false;
}

static inline struct bpf_map *bpf_map_offload_map_alloc(union bpf_attr *attr)
{
	return ERR_PTR(-EOPNOTSUPP);
}

static inline void bpf_map_offload_map_free(struct bpf_map *map)
{
}
#endif /* CONFIG_NET && CONFIG_BPF_SYSCALL */

#if defined(CONFIG_BPF_STREAM_PARSER)
int sock_map_prog_update(struct bpf_map *map, struct bpf_prog *prog, u32 which);
int sock_map_get_from_fd(const union bpf_attr *attr, struct bpf_prog *prog);
#else
static inline int sock_map_prog_update(struct bpf_map *map,
				       struct bpf_prog *prog, u32 which)
{
	return -EOPNOTSUPP;
}

static inline int sock_map_get_from_fd(const union bpf_attr *attr,
				       struct bpf_prog *prog)
{
	return -EINVAL;
}
#endif

#if defined(CONFIG_XDP_SOCKETS)
struct xdp_sock;
struct xdp_sock *__xsk_map_lookup_elem(struct bpf_map *map, u32 key);
int __xsk_map_redirect(struct bpf_map *map, struct xdp_buff *xdp,
		       struct xdp_sock *xs);
void __xsk_map_flush(struct bpf_map *map);
#else
struct xdp_sock;
static inline struct xdp_sock *__xsk_map_lookup_elem(struct bpf_map *map,
						     u32 key)
{
	return NULL;
}

static inline int __xsk_map_redirect(struct bpf_map *map, struct xdp_buff *xdp,
				     struct xdp_sock *xs)
{
	return -EOPNOTSUPP;
}

static inline void __xsk_map_flush(struct bpf_map *map)
{
}
#endif

#if defined(CONFIG_INET) && defined(CONFIG_BPF_SYSCALL)
void bpf_sk_reuseport_detach(struct sock *sk);
int bpf_fd_reuseport_array_lookup_elem(struct bpf_map *map, void *key,
				       void *value);
int bpf_fd_reuseport_array_update_elem(struct bpf_map *map, void *key,
				       void *value, u64 map_flags);
#else
static inline void bpf_sk_reuseport_detach(struct sock *sk)
{
}

#ifdef CONFIG_BPF_SYSCALL
static inline int bpf_fd_reuseport_array_lookup_elem(struct bpf_map *map,
						     void *key, void *value)
{
	return -EOPNOTSUPP;
}

static inline int bpf_fd_reuseport_array_update_elem(struct bpf_map *map,
						     void *key, void *value,
						     u64 map_flags)
{
	return -EOPNOTSUPP;
}
#endif /* CONFIG_BPF_SYSCALL */
#endif /* defined(CONFIG_INET) && defined(CONFIG_BPF_SYSCALL) */

/* verifier prototypes for helper functions called from eBPF programs */
extern const struct bpf_func_proto bpf_map_lookup_elem_proto;
extern const struct bpf_func_proto bpf_map_update_elem_proto;
extern const struct bpf_func_proto bpf_map_delete_elem_proto;
extern const struct bpf_func_proto bpf_map_push_elem_proto;
extern const struct bpf_func_proto bpf_map_pop_elem_proto;
extern const struct bpf_func_proto bpf_map_peek_elem_proto;

extern const struct bpf_func_proto bpf_get_prandom_u32_proto;
extern const struct bpf_func_proto bpf_get_smp_processor_id_proto;
extern const struct bpf_func_proto bpf_get_numa_node_id_proto;
extern const struct bpf_func_proto bpf_tail_call_proto;
extern const struct bpf_func_proto bpf_ktime_get_ns_proto;
extern const struct bpf_func_proto bpf_get_current_pid_tgid_proto;
extern const struct bpf_func_proto bpf_get_current_uid_gid_proto;
extern const struct bpf_func_proto bpf_get_current_comm_proto;
extern const struct bpf_func_proto bpf_get_stackid_proto;
extern const struct bpf_func_proto bpf_get_stack_proto;
extern const struct bpf_func_proto bpf_sock_map_update_proto;
extern const struct bpf_func_proto bpf_sock_hash_update_proto;
extern const struct bpf_func_proto bpf_get_current_cgroup_id_proto;
extern const struct bpf_func_proto bpf_msg_redirect_hash_proto;
extern const struct bpf_func_proto bpf_msg_redirect_map_proto;
extern const struct bpf_func_proto bpf_sk_redirect_hash_proto;
extern const struct bpf_func_proto bpf_sk_redirect_map_proto;
extern const struct bpf_func_proto bpf_spin_lock_proto;
extern const struct bpf_func_proto bpf_spin_unlock_proto;
extern const struct bpf_func_proto bpf_get_local_storage_proto;
extern const struct bpf_func_proto bpf_strtol_proto;
extern const struct bpf_func_proto bpf_strtoul_proto;

/* Shared helpers among cBPF and eBPF. */
void bpf_user_rnd_init_once(void);
u64 bpf_user_rnd_u32(u64 r1, u64 r2, u64 r3, u64 r4, u64 r5);

#if defined(CONFIG_NET)
bool bpf_sock_common_is_valid_access(int off, int size,
				     enum bpf_access_type type,
				     struct bpf_insn_access_aux *info);
bool bpf_sock_is_valid_access(int off, int size, enum bpf_access_type type,
			      struct bpf_insn_access_aux *info);
u32 bpf_sock_convert_ctx_access(enum bpf_access_type type,
				const struct bpf_insn *si,
				struct bpf_insn *insn_buf,
				struct bpf_prog *prog,
				u32 *target_size);
#else
static inline bool bpf_sock_common_is_valid_access(int off, int size,
						   enum bpf_access_type type,
						   struct bpf_insn_access_aux *info)
{
	return false;
}
static inline bool bpf_sock_is_valid_access(int off, int size,
					    enum bpf_access_type type,
					    struct bpf_insn_access_aux *info)
{
	return false;
}
static inline u32 bpf_sock_convert_ctx_access(enum bpf_access_type type,
					      const struct bpf_insn *si,
					      struct bpf_insn *insn_buf,
					      struct bpf_prog *prog,
					      u32 *target_size)
{
	return 0;
}
#endif

#ifdef CONFIG_INET
bool bpf_tcp_sock_is_valid_access(int off, int size, enum bpf_access_type type,
				  struct bpf_insn_access_aux *info);

u32 bpf_tcp_sock_convert_ctx_access(enum bpf_access_type type,
				    const struct bpf_insn *si,
				    struct bpf_insn *insn_buf,
				    struct bpf_prog *prog,
				    u32 *target_size);
#else
static inline bool bpf_tcp_sock_is_valid_access(int off, int size,
						enum bpf_access_type type,
						struct bpf_insn_access_aux *info)
{
	return false;
}

static inline u32 bpf_tcp_sock_convert_ctx_access(enum bpf_access_type type,
						  const struct bpf_insn *si,
						  struct bpf_insn *insn_buf,
						  struct bpf_prog *prog,
						  u32 *target_size)
{
	return 0;
}
#endif /* CONFIG_INET */

#endif /* _LINUX_BPF_H */<|MERGE_RESOLUTION|>--- conflicted
+++ resolved
@@ -85,12 +85,8 @@
 	struct btf *btf;
 	u32 pages;
 	bool unpriv_array;
-<<<<<<< HEAD
-	/* 51 bytes hole */
-=======
 	bool frozen; /* write-once */
 	/* 48 bytes hole */
->>>>>>> 0ecfebd2
 
 	/* The 3rd and 4th cacheline with misc members to avoid false sharing
 	 * particularly with refcounting.
@@ -205,12 +201,9 @@
 	ARG_ANYTHING,		/* any (initialized) argument is ok */
 	ARG_PTR_TO_SPIN_LOCK,	/* pointer to bpf_spin_lock */
 	ARG_PTR_TO_SOCK_COMMON,	/* pointer to sock_common */
-<<<<<<< HEAD
-=======
 	ARG_PTR_TO_INT,		/* pointer to int */
 	ARG_PTR_TO_LONG,	/* pointer to long */
 	ARG_PTR_TO_SOCKET,	/* pointer to bpf_sock (fullsock) */
->>>>>>> 0ecfebd2
 };
 
 /* type of values returned from helper functions */
@@ -221,10 +214,7 @@
 	RET_PTR_TO_MAP_VALUE_OR_NULL,	/* returns a pointer to map elem value or NULL */
 	RET_PTR_TO_SOCKET_OR_NULL,	/* returns a pointer to a socket or NULL */
 	RET_PTR_TO_TCP_SOCK_OR_NULL,	/* returns a pointer to a tcp_sock or NULL */
-<<<<<<< HEAD
-=======
 	RET_PTR_TO_SOCK_COMMON_OR_NULL,	/* returns a pointer to a sock_common or NULL */
->>>>>>> 0ecfebd2
 };
 
 /* eBPF function prototype used by verifier to allow BPF_CALLs from eBPF programs
@@ -282,10 +272,7 @@
 	PTR_TO_SOCK_COMMON_OR_NULL, /* reg points to sock_common or NULL */
 	PTR_TO_TCP_SOCK,	 /* reg points to struct tcp_sock */
 	PTR_TO_TCP_SOCK_OR_NULL, /* reg points to struct tcp_sock or NULL */
-<<<<<<< HEAD
-=======
 	PTR_TO_TP_BUFFER,	 /* reg points to a writable raw tp's buffer */
->>>>>>> 0ecfebd2
 };
 
 /* The information passed from prog-specific *_is_valid_access
@@ -375,10 +362,7 @@
 	u32 used_map_cnt;
 	u32 max_ctx_offset;
 	u32 max_pkt_offset;
-<<<<<<< HEAD
-=======
 	u32 max_tp_access;
->>>>>>> 0ecfebd2
 	u32 stack_depth;
 	u32 id;
 	u32 func_cnt; /* used by non-func prog as the number of func progs */
@@ -503,17 +487,6 @@
 u64 bpf_event_output(struct bpf_map *map, u64 flags, void *meta, u64 meta_size,
 		     void *ctx, u64 ctx_size, bpf_ctx_copy_t ctx_copy);
 
-<<<<<<< HEAD
-int bpf_prog_test_run_xdp(struct bpf_prog *prog, const union bpf_attr *kattr,
-			  union bpf_attr __user *uattr);
-int bpf_prog_test_run_skb(struct bpf_prog *prog, const union bpf_attr *kattr,
-			  union bpf_attr __user *uattr);
-int bpf_prog_test_run_flow_dissector(struct bpf_prog *prog,
-				     const union bpf_attr *kattr,
-				     union bpf_attr __user *uattr);
-
-=======
->>>>>>> 0ecfebd2
 /* an array of programs to be executed under rcu_lock.
  *
  * Typical usage:
@@ -627,7 +600,6 @@
 void bpf_map_init_from_attr(struct bpf_map *map, union bpf_attr *attr);
 
 extern int sysctl_unprivileged_bpf_disabled;
-extern int sysctl_bpf_stats_enabled;
 
 int bpf_map_new_fd(struct bpf_map *map, int flags);
 int bpf_prog_new_fd(struct bpf_prog *prog);
