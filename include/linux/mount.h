--- conflicted
+++ resolved
@@ -49,11 +49,8 @@
 
 #define MNT_LOCK_READONLY	0x400000
 #define MNT_LOCKED		0x800000
-<<<<<<< HEAD
-=======
 #define MNT_DOOMED		0x1000000
 #define MNT_SYNC_UMOUNT		0x2000000
->>>>>>> d8ec26d7
 
 struct vfsmount {
 	struct dentry *mnt_root;	/* root of the mounted tree */
