/* SPDX-License-Identifier: GPL-2.0 WITH Linux-syscall-note */
#ifndef _UAPI_ASM_GENERIC_SIGINFO_H
#define _UAPI_ASM_GENERIC_SIGINFO_H

#include <linux/compiler.h>
#include <linux/types.h>

typedef union sigval {
	int sival_int;
	void __user *sival_ptr;
} sigval_t;

#define SI_MAX_SIZE	128

/*
 * The default "si_band" type is "long", as specified by POSIX.
 * However, some architectures want to override this to "int"
 * for historical compatibility reasons, so we allow that.
 */
#ifndef __ARCH_SI_BAND_T
#define __ARCH_SI_BAND_T long
#endif

#ifndef __ARCH_SI_CLOCK_T
#define __ARCH_SI_CLOCK_T __kernel_clock_t
#endif

#ifndef __ARCH_SI_ATTRIBUTES
#define __ARCH_SI_ATTRIBUTES
#endif

union __sifields {
	/* kill() */
	struct {
		__kernel_pid_t _pid;	/* sender's pid */
		__kernel_uid32_t _uid;	/* sender's uid */
	} _kill;

	/* POSIX.1b timers */
	struct {
		__kernel_timer_t _tid;	/* timer id */
		int _overrun;		/* overrun count */
		sigval_t _sigval;	/* same as below */
		int _sys_private;       /* not to be passed to user */
	} _timer;

	/* POSIX.1b signals */
	struct {
		__kernel_pid_t _pid;	/* sender's pid */
		__kernel_uid32_t _uid;	/* sender's uid */
		sigval_t _sigval;
	} _rt;

	/* SIGCHLD */
	struct {
		__kernel_pid_t _pid;	/* which child */
		__kernel_uid32_t _uid;	/* sender's uid */
		int _status;		/* exit code */
		__ARCH_SI_CLOCK_T _utime;
		__ARCH_SI_CLOCK_T _stime;
	} _sigchld;

	/* SIGILL, SIGFPE, SIGSEGV, SIGBUS, SIGTRAP, SIGEMT */
	struct {
		void __user *_addr; /* faulting insn/memory ref. */
#ifdef __ia64__
		int _imm;		/* immediate value for "break" */
		unsigned int _flags;	/* see ia64 si_flags */
		unsigned long _isr;	/* isr */
#endif

#define __ADDR_BND_PKEY_PAD  (__alignof__(void *) < sizeof(short) ? \
			      sizeof(short) : __alignof__(void *))
		union {
			/* used on alpha and sparc */
			int _trapno;	/* TRAP # which caused the signal */
			/*
			 * used when si_code=BUS_MCEERR_AR or
			 * used when si_code=BUS_MCEERR_AO
			 */
			short _addr_lsb; /* LSB of the reported address */
			/* used when si_code=SEGV_BNDERR */
			struct {
				char _dummy_bnd[__ADDR_BND_PKEY_PAD];
				void __user *_lower;
				void __user *_upper;
			} _addr_bnd;
			/* used when si_code=SEGV_PKUERR */
			struct {
				char _dummy_pkey[__ADDR_BND_PKEY_PAD];
				__u32 _pkey;
			} _addr_pkey;
			/* used when si_code=TRAP_PERF */
<<<<<<< HEAD
			unsigned long _perf;
=======
			struct {
				unsigned long _data;
				__u32 _type;
			} _perf;
>>>>>>> 8e0eb2fb
		};
	} _sigfault;

	/* SIGPOLL */
	struct {
		__ARCH_SI_BAND_T _band;	/* POLL_IN, POLL_OUT, POLL_MSG */
		int _fd;
	} _sigpoll;

	/* SIGSYS */
	struct {
		void __user *_call_addr; /* calling user insn */
		int _syscall;	/* triggering system call number */
		unsigned int _arch;	/* AUDIT_ARCH_* of syscall */
	} _sigsys;
};

#ifndef __ARCH_HAS_SWAPPED_SIGINFO
#define __SIGINFO 			\
struct {				\
	int si_signo;			\
	int si_errno;			\
	int si_code;			\
	union __sifields _sifields;	\
}
#else
#define __SIGINFO 			\
struct {				\
	int si_signo;			\
	int si_code;			\
	int si_errno;			\
	union __sifields _sifields;	\
}
#endif /* __ARCH_HAS_SWAPPED_SIGINFO */

typedef struct siginfo {
	union {
		__SIGINFO;
		int _si_pad[SI_MAX_SIZE/sizeof(int)];
	};
} __ARCH_SI_ATTRIBUTES siginfo_t;

/*
 * How these fields are to be accessed.
 */
#define si_pid		_sifields._kill._pid
#define si_uid		_sifields._kill._uid
#define si_tid		_sifields._timer._tid
#define si_overrun	_sifields._timer._overrun
#define si_sys_private  _sifields._timer._sys_private
#define si_status	_sifields._sigchld._status
#define si_utime	_sifields._sigchld._utime
#define si_stime	_sifields._sigchld._stime
#define si_value	_sifields._rt._sigval
#define si_int		_sifields._rt._sigval.sival_int
#define si_ptr		_sifields._rt._sigval.sival_ptr
#define si_addr		_sifields._sigfault._addr
#define si_trapno	_sifields._sigfault._trapno
#define si_addr_lsb	_sifields._sigfault._addr_lsb
#define si_lower	_sifields._sigfault._addr_bnd._lower
#define si_upper	_sifields._sigfault._addr_bnd._upper
#define si_pkey		_sifields._sigfault._addr_pkey._pkey
<<<<<<< HEAD
#define si_perf		_sifields._sigfault._perf
=======
#define si_perf_data	_sifields._sigfault._perf._data
#define si_perf_type	_sifields._sigfault._perf._type
>>>>>>> 8e0eb2fb
#define si_band		_sifields._sigpoll._band
#define si_fd		_sifields._sigpoll._fd
#define si_call_addr	_sifields._sigsys._call_addr
#define si_syscall	_sifields._sigsys._syscall
#define si_arch		_sifields._sigsys._arch

/*
 * si_code values
 * Digital reserves positive values for kernel-generated signals.
 */
#define SI_USER		0		/* sent by kill, sigsend, raise */
#define SI_KERNEL	0x80		/* sent by the kernel from somewhere */
#define SI_QUEUE	-1		/* sent by sigqueue */
#define SI_TIMER	-2		/* sent by timer expiration */
#define SI_MESGQ	-3		/* sent by real time mesq state change */
#define SI_ASYNCIO	-4		/* sent by AIO completion */
#define SI_SIGIO	-5		/* sent by queued SIGIO */
#define SI_TKILL	-6		/* sent by tkill system call */
#define SI_DETHREAD	-7		/* sent by execve() killing subsidiary threads */
#define SI_ASYNCNL	-60		/* sent by glibc async name lookup completion */

#define SI_FROMUSER(siptr)	((siptr)->si_code <= 0)
#define SI_FROMKERNEL(siptr)	((siptr)->si_code > 0)

/*
 * SIGILL si_codes
 */
#define ILL_ILLOPC	1	/* illegal opcode */
#define ILL_ILLOPN	2	/* illegal operand */
#define ILL_ILLADR	3	/* illegal addressing mode */
#define ILL_ILLTRP	4	/* illegal trap */
#define ILL_PRVOPC	5	/* privileged opcode */
#define ILL_PRVREG	6	/* privileged register */
#define ILL_COPROC	7	/* coprocessor error */
#define ILL_BADSTK	8	/* internal stack error */
#define ILL_BADIADDR	9	/* unimplemented instruction address */
#define __ILL_BREAK	10	/* illegal break */
#define __ILL_BNDMOD	11	/* bundle-update (modification) in progress */
#define NSIGILL		11

/*
 * SIGFPE si_codes
 */
#define FPE_INTDIV	1	/* integer divide by zero */
#define FPE_INTOVF	2	/* integer overflow */
#define FPE_FLTDIV	3	/* floating point divide by zero */
#define FPE_FLTOVF	4	/* floating point overflow */
#define FPE_FLTUND	5	/* floating point underflow */
#define FPE_FLTRES	6	/* floating point inexact result */
#define FPE_FLTINV	7	/* floating point invalid operation */
#define FPE_FLTSUB	8	/* subscript out of range */
#define __FPE_DECOVF	9	/* decimal overflow */
#define __FPE_DECDIV	10	/* decimal division by zero */
#define __FPE_DECERR	11	/* packed decimal error */
#define __FPE_INVASC	12	/* invalid ASCII digit */
#define __FPE_INVDEC	13	/* invalid decimal digit */
#define FPE_FLTUNK	14	/* undiagnosed floating-point exception */
#define FPE_CONDTRAP	15	/* trap on condition */
#define NSIGFPE		15

/*
 * SIGSEGV si_codes
 */
#define SEGV_MAPERR	1	/* address not mapped to object */
#define SEGV_ACCERR	2	/* invalid permissions for mapped object */
#define SEGV_BNDERR	3	/* failed address bound checks */
#ifdef __ia64__
# define __SEGV_PSTKOVF	4	/* paragraph stack overflow */
#else
# define SEGV_PKUERR	4	/* failed protection key checks */
#endif
#define SEGV_ACCADI	5	/* ADI not enabled for mapped object */
#define SEGV_ADIDERR	6	/* Disrupting MCD error */
#define SEGV_ADIPERR	7	/* Precise MCD exception */
#define SEGV_MTEAERR	8	/* Asynchronous ARM MTE error */
#define SEGV_MTESERR	9	/* Synchronous ARM MTE exception */
#define NSIGSEGV	9

/*
 * SIGBUS si_codes
 */
#define BUS_ADRALN	1	/* invalid address alignment */
#define BUS_ADRERR	2	/* non-existent physical address */
#define BUS_OBJERR	3	/* object specific hardware error */
/* hardware memory error consumed on a machine check: action required */
#define BUS_MCEERR_AR	4
/* hardware memory error detected in process but not consumed: action optional*/
#define BUS_MCEERR_AO	5
#define NSIGBUS		5

/*
 * SIGTRAP si_codes
 */
#define TRAP_BRKPT	1	/* process breakpoint */
#define TRAP_TRACE	2	/* process trace trap */
#define TRAP_BRANCH     3	/* process taken branch trap */
#define TRAP_HWBKPT     4	/* hardware breakpoint/watchpoint */
#define TRAP_UNK	5	/* undiagnosed trap */
#define TRAP_PERF	6	/* perf event with sigtrap=1 */
#define NSIGTRAP	6

/*
 * There is an additional set of SIGTRAP si_codes used by ptrace
 * that are of the form: ((PTRACE_EVENT_XXX << 8) | SIGTRAP)
 */

/*
 * SIGCHLD si_codes
 */
#define CLD_EXITED	1	/* child has exited */
#define CLD_KILLED	2	/* child was killed */
#define CLD_DUMPED	3	/* child terminated abnormally */
#define CLD_TRAPPED	4	/* traced child has trapped */
#define CLD_STOPPED	5	/* child has stopped */
#define CLD_CONTINUED	6	/* stopped child has continued */
#define NSIGCHLD	6

/*
 * SIGPOLL (or any other signal without signal specific si_codes) si_codes
 */
#define POLL_IN		1	/* data input available */
#define POLL_OUT	2	/* output buffers available */
#define POLL_MSG	3	/* input message available */
#define POLL_ERR	4	/* i/o error */
#define POLL_PRI	5	/* high priority input available */
#define POLL_HUP	6	/* device disconnected */
#define NSIGPOLL	6

/*
 * SIGSYS si_codes
 */
#define SYS_SECCOMP	1	/* seccomp triggered */
#define SYS_USER_DISPATCH 2	/* syscall user dispatch triggered */
#define NSIGSYS		2

/*
 * SIGEMT si_codes
 */
#define EMT_TAGOVF	1	/* tag overflow */
#define NSIGEMT		1

/*
 * sigevent definitions
 * 
 * It seems likely that SIGEV_THREAD will have to be handled from 
 * userspace, libpthread transmuting it to SIGEV_SIGNAL, which the
 * thread manager then catches and does the appropriate nonsense.
 * However, everything is written out here so as to not get lost.
 */
#define SIGEV_SIGNAL	0	/* notify via signal */
#define SIGEV_NONE	1	/* other notification: meaningless */
#define SIGEV_THREAD	2	/* deliver via thread creation */
#define SIGEV_THREAD_ID 4	/* deliver to thread */

/*
 * This works because the alignment is ok on all current architectures
 * but we leave open this being overridden in the future
 */
#ifndef __ARCH_SIGEV_PREAMBLE_SIZE
#define __ARCH_SIGEV_PREAMBLE_SIZE	(sizeof(int) * 2 + sizeof(sigval_t))
#endif

#define SIGEV_MAX_SIZE	64
#define SIGEV_PAD_SIZE	((SIGEV_MAX_SIZE - __ARCH_SIGEV_PREAMBLE_SIZE) \
		/ sizeof(int))

typedef struct sigevent {
	sigval_t sigev_value;
	int sigev_signo;
	int sigev_notify;
	union {
		int _pad[SIGEV_PAD_SIZE];
		 int _tid;

		struct {
			void (*_function)(sigval_t);
			void *_attribute;	/* really pthread_attr_t */
		} _sigev_thread;
	} _sigev_un;
} sigevent_t;

#define sigev_notify_function	_sigev_un._sigev_thread._function
#define sigev_notify_attributes	_sigev_un._sigev_thread._attribute
#define sigev_notify_thread_id	 _sigev_un._tid


#endif /* _UAPI_ASM_GENERIC_SIGINFO_H */<|MERGE_RESOLUTION|>--- conflicted
+++ resolved
@@ -91,14 +91,10 @@
 				__u32 _pkey;
 			} _addr_pkey;
 			/* used when si_code=TRAP_PERF */
-<<<<<<< HEAD
-			unsigned long _perf;
-=======
 			struct {
 				unsigned long _data;
 				__u32 _type;
 			} _perf;
->>>>>>> 8e0eb2fb
 		};
 	} _sigfault;
 
@@ -161,12 +157,8 @@
 #define si_lower	_sifields._sigfault._addr_bnd._lower
 #define si_upper	_sifields._sigfault._addr_bnd._upper
 #define si_pkey		_sifields._sigfault._addr_pkey._pkey
-<<<<<<< HEAD
-#define si_perf		_sifields._sigfault._perf
-=======
 #define si_perf_data	_sifields._sigfault._perf._data
 #define si_perf_type	_sifields._sigfault._perf._type
->>>>>>> 8e0eb2fb
 #define si_band		_sifields._sigpoll._band
 #define si_fd		_sifields._sigpoll._fd
 #define si_call_addr	_sifields._sigsys._call_addr
