#!/bin/sh -x
# Based on the vmlinux file create the System.map file
# System.map is used by module-init tools and some debugging
# tools to retrieve the actual addresses of symbols in the kernel.
#
# Usage
# mksysmap vmlinux System.map


#####
# Generate System.map (actual filename passed as second argument)

# $NM produces the following output:
# f0081e80 T alloc_vfsmnt

#   The second row specify the type of the symbol:
#   A = Absolute
#   B = Uninitialised data (.bss)
#   C = Common symbol
#   D = Initialised data
#   G = Initialised data for small objects
#   I = Indirect reference to another symbol
#   N = Debugging symbol
#   R = Read only
#   S = Uninitialised data for small objects
#   T = Text code symbol
#   U = Undefined symbol
#   V = Weak symbol
#   W = Weak symbol
#   Corresponding small letters are local symbols

# For System.map filter away:
#   a - local absolute symbols
#   U - undefined global symbols
#   N - debugging symbols
#   w - local weak symbols

# readprofile starts reading symbols when _stext is found, and
# continue until it finds a symbol which is not either of 'T', 't',
# 'W' or 'w'.
#
# Ignored prefixes:
#  $                    - local symbols for ARM, MIPS, etc.
#  .L                   - local labels, .LBB,.Ltmpxxx,.L__unnamed_xx,.LASANPC, etc.
#  __crc_               - modversions
#  __kstrtab_           - EXPORT_SYMBOL (symbol name)
#  __kstrtabns_         - EXPORT_SYMBOL (namespace)
#
# Ignored symbols:
#  L0                   - for LoongArch?

<<<<<<< HEAD
$NM -n $1 | grep -v '\( [aNUw] \)\|\(__crc_\)\|\( \$[adt]\)\|\( \.L\)\|\( L0\)' > $2
=======
$NM -n $1 | grep -v		\
	-e ' [aNUw] '		\
	-e ' \$'		\
	-e ' \.L'		\
	-e ' __crc_'		\
	-e ' __kstrtab_'	\
	-e ' __kstrtabns_'	\
	-e ' L0$'		\
> $2
>>>>>>> 9abf2313
<|MERGE_RESOLUTION|>--- conflicted
+++ resolved
@@ -49,9 +49,6 @@
 # Ignored symbols:
 #  L0                   - for LoongArch?
 
-<<<<<<< HEAD
-$NM -n $1 | grep -v '\( [aNUw] \)\|\(__crc_\)\|\( \$[adt]\)\|\( \.L\)\|\( L0\)' > $2
-=======
 $NM -n $1 | grep -v		\
 	-e ' [aNUw] '		\
 	-e ' \$'		\
@@ -60,5 +57,4 @@
 	-e ' __kstrtab_'	\
 	-e ' __kstrtabns_'	\
 	-e ' L0$'		\
-> $2
->>>>>>> 9abf2313
+> $2