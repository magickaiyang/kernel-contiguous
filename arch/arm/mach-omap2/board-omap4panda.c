--- conflicted
+++ resolved
@@ -532,8 +532,6 @@
 	omap_mux_init_gpio(HDMI_GPIO_LS_OE, OMAP_PIN_OUTPUT);
 	omap_mux_init_gpio(HDMI_GPIO_CT_CP_HPD, OMAP_PIN_OUTPUT);
 	omap_mux_init_gpio(HDMI_GPIO_HPD, OMAP_PIN_INPUT_PULLDOWN);
-<<<<<<< HEAD
-=======
 }
 
 static void omap4_panda_init_rev(void)
@@ -548,7 +546,6 @@
 		/* ASoC audio configuration */
 		panda_abe_audio_data.card_name = "PandaBoardES";
 	}
->>>>>>> e9676695
 }
 
 static void __init omap4_panda_init(void)
@@ -560,10 +557,7 @@
 		package = OMAP_PACKAGE_CBL;
 	omap4_mux_init(board_mux, NULL, package);
 
-<<<<<<< HEAD
-=======
 	omap_panda_wlan_data.irq = gpio_to_irq(GPIO_WIFI_IRQ);
->>>>>>> e9676695
 	ret = wl12xx_set_platform_data(&omap_panda_wlan_data);
 	if (ret)
 		pr_err("error setting wl12xx data: %d\n", ret);
