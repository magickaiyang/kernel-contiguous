/*
 * fs/dcache.c
 *
 * Complete reimplementation
 * (C) 1997 Thomas Schoebel-Theuer,
 * with heavy changes by Linus Torvalds
 */

/*
 * Notes on the allocation strategy:
 *
 * The dcache is a master of the icache - whenever a dcache entry
 * exists, the inode will always exist. "iput()" is done either when
 * the dcache entry is deleted or garbage collected.
 */

#include <linux/syscalls.h>
#include <linux/string.h>
#include <linux/mm.h>
#include <linux/fs.h>
#include <linux/fsnotify.h>
#include <linux/slab.h>
#include <linux/init.h>
#include <linux/hash.h>
#include <linux/cache.h>
#include <linux/export.h>
#include <linux/mount.h>
#include <linux/file.h>
#include <linux/uaccess.h>
#include <linux/security.h>
#include <linux/seqlock.h>
#include <linux/swap.h>
#include <linux/bootmem.h>
#include <linux/fs_struct.h>
#include <linux/bit_spinlock.h>
#include <linux/rculist_bl.h>
#include <linux/prefetch.h>
#include <linux/ratelimit.h>
#include <linux/list_lru.h>
#include "internal.h"
#include "mount.h"

/*
 * Usage:
 * dcache->d_inode->i_lock protects:
 *   - i_dentry, d_u.d_alias, d_inode of aliases
 * dcache_hash_bucket lock protects:
 *   - the dcache hash table
 * s_roots bl list spinlock protects:
 *   - the s_roots list (see __d_drop)
 * dentry->d_sb->s_dentry_lru_lock protects:
 *   - the dcache lru lists and counters
 * d_lock protects:
 *   - d_flags
 *   - d_name
 *   - d_lru
 *   - d_count
 *   - d_unhashed()
 *   - d_parent and d_subdirs
 *   - childrens' d_child and d_parent
 *   - d_u.d_alias, d_inode
 *
 * Ordering:
 * dentry->d_inode->i_lock
 *   dentry->d_lock
 *     dentry->d_sb->s_dentry_lru_lock
 *     dcache_hash_bucket lock
 *     s_roots lock
 *
 * If there is an ancestor relationship:
 * dentry->d_parent->...->d_parent->d_lock
 *   ...
 *     dentry->d_parent->d_lock
 *       dentry->d_lock
 *
 * If no ancestor relationship:
 * if (dentry1 < dentry2)
 *   dentry1->d_lock
 *     dentry2->d_lock
 */
int sysctl_vfs_cache_pressure __read_mostly = 100;
EXPORT_SYMBOL_GPL(sysctl_vfs_cache_pressure);

__cacheline_aligned_in_smp DEFINE_SEQLOCK(rename_lock);

EXPORT_SYMBOL(rename_lock);

static struct kmem_cache *dentry_cache __read_mostly;

const struct qstr empty_name = QSTR_INIT("", 0);
EXPORT_SYMBOL(empty_name);
const struct qstr slash_name = QSTR_INIT("/", 1);
EXPORT_SYMBOL(slash_name);

/*
 * This is the single most critical data structure when it comes
 * to the dcache: the hashtable for lookups. Somebody should try
 * to make this good - I've just made it work.
 *
 * This hash-function tries to avoid losing too many bits of hash
 * information, yet avoid using a prime hash-size or similar.
 */

static unsigned int d_hash_shift __read_mostly;

static struct hlist_bl_head *dentry_hashtable __read_mostly;

static inline struct hlist_bl_head *d_hash(unsigned int hash)
{
	return dentry_hashtable + (hash >> d_hash_shift);
}

#define IN_LOOKUP_SHIFT 10
static struct hlist_bl_head in_lookup_hashtable[1 << IN_LOOKUP_SHIFT];

static inline struct hlist_bl_head *in_lookup_hash(const struct dentry *parent,
					unsigned int hash)
{
	hash += (unsigned long) parent / L1_CACHE_BYTES;
	return in_lookup_hashtable + hash_32(hash, IN_LOOKUP_SHIFT);
}


/* Statistics gathering. */
struct dentry_stat_t dentry_stat = {
	.age_limit = 45,
};

static DEFINE_PER_CPU(long, nr_dentry);
static DEFINE_PER_CPU(long, nr_dentry_unused);

#if defined(CONFIG_SYSCTL) && defined(CONFIG_PROC_FS)

/*
 * Here we resort to our own counters instead of using generic per-cpu counters
 * for consistency with what the vfs inode code does. We are expected to harvest
 * better code and performance by having our own specialized counters.
 *
 * Please note that the loop is done over all possible CPUs, not over all online
 * CPUs. The reason for this is that we don't want to play games with CPUs going
 * on and off. If one of them goes off, we will just keep their counters.
 *
 * glommer: See cffbc8a for details, and if you ever intend to change this,
 * please update all vfs counters to match.
 */
static long get_nr_dentry(void)
{
	int i;
	long sum = 0;
	for_each_possible_cpu(i)
		sum += per_cpu(nr_dentry, i);
	return sum < 0 ? 0 : sum;
}

static long get_nr_dentry_unused(void)
{
	int i;
	long sum = 0;
	for_each_possible_cpu(i)
		sum += per_cpu(nr_dentry_unused, i);
	return sum < 0 ? 0 : sum;
}

int proc_nr_dentry(struct ctl_table *table, int write, void __user *buffer,
		   size_t *lenp, loff_t *ppos)
{
	dentry_stat.nr_dentry = get_nr_dentry();
	dentry_stat.nr_unused = get_nr_dentry_unused();
	return proc_doulongvec_minmax(table, write, buffer, lenp, ppos);
}
#endif

/*
 * Compare 2 name strings, return 0 if they match, otherwise non-zero.
 * The strings are both count bytes long, and count is non-zero.
 */
#ifdef CONFIG_DCACHE_WORD_ACCESS

#include <asm/word-at-a-time.h>
/*
 * NOTE! 'cs' and 'scount' come from a dentry, so it has a
 * aligned allocation for this particular component. We don't
 * strictly need the load_unaligned_zeropad() safety, but it
 * doesn't hurt either.
 *
 * In contrast, 'ct' and 'tcount' can be from a pathname, and do
 * need the careful unaligned handling.
 */
static inline int dentry_string_cmp(const unsigned char *cs, const unsigned char *ct, unsigned tcount)
{
	unsigned long a,b,mask;

	for (;;) {
		a = read_word_at_a_time(cs);
		b = load_unaligned_zeropad(ct);
		if (tcount < sizeof(unsigned long))
			break;
		if (unlikely(a != b))
			return 1;
		cs += sizeof(unsigned long);
		ct += sizeof(unsigned long);
		tcount -= sizeof(unsigned long);
		if (!tcount)
			return 0;
	}
	mask = bytemask_from_count(tcount);
	return unlikely(!!((a ^ b) & mask));
}

#else

static inline int dentry_string_cmp(const unsigned char *cs, const unsigned char *ct, unsigned tcount)
{
	do {
		if (*cs != *ct)
			return 1;
		cs++;
		ct++;
		tcount--;
	} while (tcount);
	return 0;
}

#endif

static inline int dentry_cmp(const struct dentry *dentry, const unsigned char *ct, unsigned tcount)
{
	/*
	 * Be careful about RCU walk racing with rename:
	 * use 'READ_ONCE' to fetch the name pointer.
	 *
	 * NOTE! Even if a rename will mean that the length
	 * was not loaded atomically, we don't care. The
	 * RCU walk will check the sequence count eventually,
	 * and catch it. And we won't overrun the buffer,
	 * because we're reading the name pointer atomically,
	 * and a dentry name is guaranteed to be properly
	 * terminated with a NUL byte.
	 *
	 * End result: even if 'len' is wrong, we'll exit
	 * early because the data cannot match (there can
	 * be no NUL in the ct/tcount data)
	 */
	const unsigned char *cs = READ_ONCE(dentry->d_name.name);

	return dentry_string_cmp(cs, ct, tcount);
}

struct external_name {
	union {
		atomic_t count;
		struct rcu_head head;
	} u;
	unsigned char name[];
};

static inline struct external_name *external_name(struct dentry *dentry)
{
	return container_of(dentry->d_name.name, struct external_name, name[0]);
}

static void __d_free(struct rcu_head *head)
{
	struct dentry *dentry = container_of(head, struct dentry, d_u.d_rcu);

	kmem_cache_free(dentry_cache, dentry); 
}

static void __d_free_external(struct rcu_head *head)
{
	struct dentry *dentry = container_of(head, struct dentry, d_u.d_rcu);
	kfree(external_name(dentry));
	kmem_cache_free(dentry_cache, dentry); 
}

static inline int dname_external(const struct dentry *dentry)
{
	return dentry->d_name.name != dentry->d_iname;
}

void take_dentry_name_snapshot(struct name_snapshot *name, struct dentry *dentry)
{
	spin_lock(&dentry->d_lock);
	if (unlikely(dname_external(dentry))) {
		struct external_name *p = external_name(dentry);
		atomic_inc(&p->u.count);
		spin_unlock(&dentry->d_lock);
		name->name = p->name;
	} else {
		memcpy(name->inline_name, dentry->d_iname, DNAME_INLINE_LEN);
		spin_unlock(&dentry->d_lock);
		name->name = name->inline_name;
	}
}
EXPORT_SYMBOL(take_dentry_name_snapshot);

void release_dentry_name_snapshot(struct name_snapshot *name)
{
	if (unlikely(name->name != name->inline_name)) {
		struct external_name *p;
		p = container_of(name->name, struct external_name, name[0]);
		if (unlikely(atomic_dec_and_test(&p->u.count)))
			kfree_rcu(p, u.head);
	}
}
EXPORT_SYMBOL(release_dentry_name_snapshot);

static inline void __d_set_inode_and_type(struct dentry *dentry,
					  struct inode *inode,
					  unsigned type_flags)
{
	unsigned flags;

	dentry->d_inode = inode;
	flags = READ_ONCE(dentry->d_flags);
	flags &= ~(DCACHE_ENTRY_TYPE | DCACHE_FALLTHRU);
	flags |= type_flags;
	WRITE_ONCE(dentry->d_flags, flags);
}

static inline void __d_clear_type_and_inode(struct dentry *dentry)
{
	unsigned flags = READ_ONCE(dentry->d_flags);

	flags &= ~(DCACHE_ENTRY_TYPE | DCACHE_FALLTHRU);
	WRITE_ONCE(dentry->d_flags, flags);
	dentry->d_inode = NULL;
}

static void dentry_free(struct dentry *dentry)
{
	WARN_ON(!hlist_unhashed(&dentry->d_u.d_alias));
	if (unlikely(dname_external(dentry))) {
		struct external_name *p = external_name(dentry);
		if (likely(atomic_dec_and_test(&p->u.count))) {
			call_rcu(&dentry->d_u.d_rcu, __d_free_external);
			return;
		}
	}
	/* if dentry was never visible to RCU, immediate free is OK */
	if (!(dentry->d_flags & DCACHE_RCUACCESS))
		__d_free(&dentry->d_u.d_rcu);
	else
		call_rcu(&dentry->d_u.d_rcu, __d_free);
}

/*
 * Release the dentry's inode, using the filesystem
 * d_iput() operation if defined.
 */
static void dentry_unlink_inode(struct dentry * dentry)
	__releases(dentry->d_lock)
	__releases(dentry->d_inode->i_lock)
{
	struct inode *inode = dentry->d_inode;
	bool hashed = !d_unhashed(dentry);

	if (hashed)
		raw_write_seqcount_begin(&dentry->d_seq);
	__d_clear_type_and_inode(dentry);
	hlist_del_init(&dentry->d_u.d_alias);
	if (hashed)
		raw_write_seqcount_end(&dentry->d_seq);
	spin_unlock(&dentry->d_lock);
	spin_unlock(&inode->i_lock);
	if (!inode->i_nlink)
		fsnotify_inoderemove(inode);
	if (dentry->d_op && dentry->d_op->d_iput)
		dentry->d_op->d_iput(dentry, inode);
	else
		iput(inode);
}

/*
 * The DCACHE_LRU_LIST bit is set whenever the 'd_lru' entry
 * is in use - which includes both the "real" per-superblock
 * LRU list _and_ the DCACHE_SHRINK_LIST use.
 *
 * The DCACHE_SHRINK_LIST bit is set whenever the dentry is
 * on the shrink list (ie not on the superblock LRU list).
 *
 * The per-cpu "nr_dentry_unused" counters are updated with
 * the DCACHE_LRU_LIST bit.
 *
 * These helper functions make sure we always follow the
 * rules. d_lock must be held by the caller.
 */
#define D_FLAG_VERIFY(dentry,x) WARN_ON_ONCE(((dentry)->d_flags & (DCACHE_LRU_LIST | DCACHE_SHRINK_LIST)) != (x))
static void d_lru_add(struct dentry *dentry)
{
	D_FLAG_VERIFY(dentry, 0);
	dentry->d_flags |= DCACHE_LRU_LIST;
	this_cpu_inc(nr_dentry_unused);
	WARN_ON_ONCE(!list_lru_add(&dentry->d_sb->s_dentry_lru, &dentry->d_lru));
}

static void d_lru_del(struct dentry *dentry)
{
	D_FLAG_VERIFY(dentry, DCACHE_LRU_LIST);
	dentry->d_flags &= ~DCACHE_LRU_LIST;
	this_cpu_dec(nr_dentry_unused);
	WARN_ON_ONCE(!list_lru_del(&dentry->d_sb->s_dentry_lru, &dentry->d_lru));
}

static void d_shrink_del(struct dentry *dentry)
{
	D_FLAG_VERIFY(dentry, DCACHE_SHRINK_LIST | DCACHE_LRU_LIST);
	list_del_init(&dentry->d_lru);
	dentry->d_flags &= ~(DCACHE_SHRINK_LIST | DCACHE_LRU_LIST);
	this_cpu_dec(nr_dentry_unused);
}

static void d_shrink_add(struct dentry *dentry, struct list_head *list)
{
	D_FLAG_VERIFY(dentry, 0);
	list_add(&dentry->d_lru, list);
	dentry->d_flags |= DCACHE_SHRINK_LIST | DCACHE_LRU_LIST;
	this_cpu_inc(nr_dentry_unused);
}

/*
 * These can only be called under the global LRU lock, ie during the
 * callback for freeing the LRU list. "isolate" removes it from the
 * LRU lists entirely, while shrink_move moves it to the indicated
 * private list.
 */
static void d_lru_isolate(struct list_lru_one *lru, struct dentry *dentry)
{
	D_FLAG_VERIFY(dentry, DCACHE_LRU_LIST);
	dentry->d_flags &= ~DCACHE_LRU_LIST;
	this_cpu_dec(nr_dentry_unused);
	list_lru_isolate(lru, &dentry->d_lru);
}

static void d_lru_shrink_move(struct list_lru_one *lru, struct dentry *dentry,
			      struct list_head *list)
{
	D_FLAG_VERIFY(dentry, DCACHE_LRU_LIST);
	dentry->d_flags |= DCACHE_SHRINK_LIST;
	list_lru_isolate_move(lru, &dentry->d_lru, list);
}

/*
 * dentry_lru_(add|del)_list) must be called with d_lock held.
 */
static void dentry_lru_add(struct dentry *dentry)
{
	if (unlikely(!(dentry->d_flags & DCACHE_LRU_LIST)))
		d_lru_add(dentry);
	else if (unlikely(!(dentry->d_flags & DCACHE_REFERENCED)))
		dentry->d_flags |= DCACHE_REFERENCED;
}

/**
 * d_drop - drop a dentry
 * @dentry: dentry to drop
 *
 * d_drop() unhashes the entry from the parent dentry hashes, so that it won't
 * be found through a VFS lookup any more. Note that this is different from
 * deleting the dentry - d_delete will try to mark the dentry negative if
 * possible, giving a successful _negative_ lookup, while d_drop will
 * just make the cache lookup fail.
 *
 * d_drop() is used mainly for stuff that wants to invalidate a dentry for some
 * reason (NFS timeouts or autofs deletes).
 *
 * __d_drop requires dentry->d_lock
 * ___d_drop doesn't mark dentry as "unhashed"
 *   (dentry->d_hash.pprev will be LIST_POISON2, not NULL).
 */
static void ___d_drop(struct dentry *dentry)
{
	if (!d_unhashed(dentry)) {
		struct hlist_bl_head *b;
		/*
		 * Hashed dentries are normally on the dentry hashtable,
		 * with the exception of those newly allocated by
		 * d_obtain_root, which are always IS_ROOT:
		 */
		if (unlikely(IS_ROOT(dentry)))
			b = &dentry->d_sb->s_roots;
		else
			b = d_hash(dentry->d_name.hash);

		hlist_bl_lock(b);
		__hlist_bl_del(&dentry->d_hash);
		hlist_bl_unlock(b);
		/* After this call, in-progress rcu-walk path lookup will fail. */
		write_seqcount_invalidate(&dentry->d_seq);
	}
}

void __d_drop(struct dentry *dentry)
{
	___d_drop(dentry);
	dentry->d_hash.pprev = NULL;
}
EXPORT_SYMBOL(__d_drop);

void d_drop(struct dentry *dentry)
{
	spin_lock(&dentry->d_lock);
	__d_drop(dentry);
	spin_unlock(&dentry->d_lock);
}
EXPORT_SYMBOL(d_drop);

static inline void dentry_unlist(struct dentry *dentry, struct dentry *parent)
{
	struct dentry *next;
	/*
	 * Inform d_walk() and shrink_dentry_list() that we are no longer
	 * attached to the dentry tree
	 */
	dentry->d_flags |= DCACHE_DENTRY_KILLED;
	if (unlikely(list_empty(&dentry->d_child)))
		return;
	__list_del_entry(&dentry->d_child);
	/*
	 * Cursors can move around the list of children.  While we'd been
	 * a normal list member, it didn't matter - ->d_child.next would've
	 * been updated.  However, from now on it won't be and for the
	 * things like d_walk() it might end up with a nasty surprise.
	 * Normally d_walk() doesn't care about cursors moving around -
	 * ->d_lock on parent prevents that and since a cursor has no children
	 * of its own, we get through it without ever unlocking the parent.
	 * There is one exception, though - if we ascend from a child that
	 * gets killed as soon as we unlock it, the next sibling is found
	 * using the value left in its ->d_child.next.  And if _that_
	 * pointed to a cursor, and cursor got moved (e.g. by lseek())
	 * before d_walk() regains parent->d_lock, we'll end up skipping
	 * everything the cursor had been moved past.
	 *
	 * Solution: make sure that the pointer left behind in ->d_child.next
	 * points to something that won't be moving around.  I.e. skip the
	 * cursors.
	 */
	while (dentry->d_child.next != &parent->d_subdirs) {
		next = list_entry(dentry->d_child.next, struct dentry, d_child);
		if (likely(!(next->d_flags & DCACHE_DENTRY_CURSOR)))
			break;
		dentry->d_child.next = next->d_child.next;
	}
}

static void __dentry_kill(struct dentry *dentry)
{
	struct dentry *parent = NULL;
	bool can_free = true;
	if (!IS_ROOT(dentry))
		parent = dentry->d_parent;

	/*
	 * The dentry is now unrecoverably dead to the world.
	 */
	lockref_mark_dead(&dentry->d_lockref);

	/*
	 * inform the fs via d_prune that this dentry is about to be
	 * unhashed and destroyed.
	 */
	if (dentry->d_flags & DCACHE_OP_PRUNE)
		dentry->d_op->d_prune(dentry);

	if (dentry->d_flags & DCACHE_LRU_LIST) {
		if (!(dentry->d_flags & DCACHE_SHRINK_LIST))
			d_lru_del(dentry);
	}
	/* if it was on the hash then remove it */
	__d_drop(dentry);
	dentry_unlist(dentry, parent);
	if (parent)
		spin_unlock(&parent->d_lock);
	if (dentry->d_inode)
		dentry_unlink_inode(dentry);
	else
		spin_unlock(&dentry->d_lock);
	this_cpu_dec(nr_dentry);
	if (dentry->d_op && dentry->d_op->d_release)
		dentry->d_op->d_release(dentry);

	spin_lock(&dentry->d_lock);
	if (dentry->d_flags & DCACHE_SHRINK_LIST) {
		dentry->d_flags |= DCACHE_MAY_FREE;
		can_free = false;
	}
	spin_unlock(&dentry->d_lock);
	if (likely(can_free))
		dentry_free(dentry);
}

/*
 * Finish off a dentry we've decided to kill.
 * dentry->d_lock must be held, returns with it unlocked.
 * If ref is non-zero, then decrement the refcount too.
 * Returns dentry requiring refcount drop, or NULL if we're done.
 */
static struct dentry *dentry_kill(struct dentry *dentry)
	__releases(dentry->d_lock)
{
	struct inode *inode = dentry->d_inode;
	struct dentry *parent = NULL;

	if (inode && unlikely(!spin_trylock(&inode->i_lock)))
		goto failed;

	if (!IS_ROOT(dentry)) {
		parent = dentry->d_parent;
		if (unlikely(!spin_trylock(&parent->d_lock))) {
			if (inode)
				spin_unlock(&inode->i_lock);
			goto failed;
		}
	}

	__dentry_kill(dentry);
	return parent;

failed:
	spin_unlock(&dentry->d_lock);
	return dentry; /* try again with same dentry */
}

static inline struct dentry *lock_parent(struct dentry *dentry)
{
	struct dentry *parent = dentry->d_parent;
	if (IS_ROOT(dentry))
		return NULL;
	if (unlikely(dentry->d_lockref.count < 0))
		return NULL;
	if (likely(spin_trylock(&parent->d_lock)))
		return parent;
	rcu_read_lock();
	spin_unlock(&dentry->d_lock);
again:
	parent = READ_ONCE(dentry->d_parent);
	spin_lock(&parent->d_lock);
	/*
	 * We can't blindly lock dentry until we are sure
	 * that we won't violate the locking order.
	 * Any changes of dentry->d_parent must have
	 * been done with parent->d_lock held, so
	 * spin_lock() above is enough of a barrier
	 * for checking if it's still our child.
	 */
	if (unlikely(parent != dentry->d_parent)) {
		spin_unlock(&parent->d_lock);
		goto again;
	}
	rcu_read_unlock();
	if (parent != dentry)
		spin_lock_nested(&dentry->d_lock, DENTRY_D_LOCK_NESTED);
	else
		parent = NULL;
	return parent;
}

/*
 * Try to do a lockless dput(), and return whether that was successful.
 *
 * If unsuccessful, we return false, having already taken the dentry lock.
 *
 * The caller needs to hold the RCU read lock, so that the dentry is
 * guaranteed to stay around even if the refcount goes down to zero!
 */
static inline bool fast_dput(struct dentry *dentry)
{
	int ret;
	unsigned int d_flags;

	/*
	 * If we have a d_op->d_delete() operation, we sould not
	 * let the dentry count go to zero, so use "put_or_lock".
	 */
	if (unlikely(dentry->d_flags & DCACHE_OP_DELETE))
		return lockref_put_or_lock(&dentry->d_lockref);

	/*
	 * .. otherwise, we can try to just decrement the
	 * lockref optimistically.
	 */
	ret = lockref_put_return(&dentry->d_lockref);

	/*
	 * If the lockref_put_return() failed due to the lock being held
	 * by somebody else, the fast path has failed. We will need to
	 * get the lock, and then check the count again.
	 */
	if (unlikely(ret < 0)) {
		spin_lock(&dentry->d_lock);
		if (dentry->d_lockref.count > 1) {
			dentry->d_lockref.count--;
			spin_unlock(&dentry->d_lock);
			return 1;
		}
		return 0;
	}

	/*
	 * If we weren't the last ref, we're done.
	 */
	if (ret)
		return 1;

	/*
	 * Careful, careful. The reference count went down
	 * to zero, but we don't hold the dentry lock, so
	 * somebody else could get it again, and do another
	 * dput(), and we need to not race with that.
	 *
	 * However, there is a very special and common case
	 * where we don't care, because there is nothing to
	 * do: the dentry is still hashed, it does not have
	 * a 'delete' op, and it's referenced and already on
	 * the LRU list.
	 *
	 * NOTE! Since we aren't locked, these values are
	 * not "stable". However, it is sufficient that at
	 * some point after we dropped the reference the
	 * dentry was hashed and the flags had the proper
	 * value. Other dentry users may have re-gotten
	 * a reference to the dentry and change that, but
	 * our work is done - we can leave the dentry
	 * around with a zero refcount.
	 */
	smp_rmb();
	d_flags = READ_ONCE(dentry->d_flags);
	d_flags &= DCACHE_REFERENCED | DCACHE_LRU_LIST | DCACHE_DISCONNECTED;

	/* Nothing to do? Dropping the reference was all we needed? */
	if (d_flags == (DCACHE_REFERENCED | DCACHE_LRU_LIST) && !d_unhashed(dentry))
		return 1;

	/*
	 * Not the fast normal case? Get the lock. We've already decremented
	 * the refcount, but we'll need to re-check the situation after
	 * getting the lock.
	 */
	spin_lock(&dentry->d_lock);

	/*
	 * Did somebody else grab a reference to it in the meantime, and
	 * we're no longer the last user after all? Alternatively, somebody
	 * else could have killed it and marked it dead. Either way, we
	 * don't need to do anything else.
	 */
	if (dentry->d_lockref.count) {
		spin_unlock(&dentry->d_lock);
		return 1;
	}

	/*
	 * Re-get the reference we optimistically dropped. We hold the
	 * lock, and we just tested that it was zero, so we can just
	 * set it to 1.
	 */
	dentry->d_lockref.count = 1;
	return 0;
}


/* 
 * This is dput
 *
 * This is complicated by the fact that we do not want to put
 * dentries that are no longer on any hash chain on the unused
 * list: we'd much rather just get rid of them immediately.
 *
 * However, that implies that we have to traverse the dentry
 * tree upwards to the parents which might _also_ now be
 * scheduled for deletion (it may have been only waiting for
 * its last child to go away).
 *
 * This tail recursion is done by hand as we don't want to depend
 * on the compiler to always get this right (gcc generally doesn't).
 * Real recursion would eat up our stack space.
 */

/*
 * dput - release a dentry
 * @dentry: dentry to release 
 *
 * Release a dentry. This will drop the usage count and if appropriate
 * call the dentry unlink method as well as removing it from the queues and
 * releasing its resources. If the parent dentries were scheduled for release
 * they too may now get deleted.
 */
void dput(struct dentry *dentry)
{
	if (unlikely(!dentry))
		return;

repeat:
	might_sleep();

	rcu_read_lock();
	if (likely(fast_dput(dentry))) {
		rcu_read_unlock();
		return;
	}

	/* Slow case: now with the dentry lock held */
	rcu_read_unlock();

	WARN_ON(d_in_lookup(dentry));

	/* Unreachable? Get rid of it */
	if (unlikely(d_unhashed(dentry)))
		goto kill_it;

	if (unlikely(dentry->d_flags & DCACHE_DISCONNECTED))
		goto kill_it;

	if (unlikely(dentry->d_flags & DCACHE_OP_DELETE)) {
		if (dentry->d_op->d_delete(dentry))
			goto kill_it;
	}

	dentry_lru_add(dentry);

	dentry->d_lockref.count--;
	spin_unlock(&dentry->d_lock);
	return;

kill_it:
	dentry = dentry_kill(dentry);
	if (dentry) {
		cond_resched();
		goto repeat;
	}
}
EXPORT_SYMBOL(dput);


/* This must be called with d_lock held */
static inline void __dget_dlock(struct dentry *dentry)
{
	dentry->d_lockref.count++;
}

static inline void __dget(struct dentry *dentry)
{
	lockref_get(&dentry->d_lockref);
}

struct dentry *dget_parent(struct dentry *dentry)
{
	int gotref;
	struct dentry *ret;

	/*
	 * Do optimistic parent lookup without any
	 * locking.
	 */
	rcu_read_lock();
	ret = READ_ONCE(dentry->d_parent);
	gotref = lockref_get_not_zero(&ret->d_lockref);
	rcu_read_unlock();
	if (likely(gotref)) {
		if (likely(ret == READ_ONCE(dentry->d_parent)))
			return ret;
		dput(ret);
	}

repeat:
	/*
	 * Don't need rcu_dereference because we re-check it was correct under
	 * the lock.
	 */
	rcu_read_lock();
	ret = dentry->d_parent;
	spin_lock(&ret->d_lock);
	if (unlikely(ret != dentry->d_parent)) {
		spin_unlock(&ret->d_lock);
		rcu_read_unlock();
		goto repeat;
	}
	rcu_read_unlock();
	BUG_ON(!ret->d_lockref.count);
	ret->d_lockref.count++;
	spin_unlock(&ret->d_lock);
	return ret;
}
EXPORT_SYMBOL(dget_parent);

/**
 * d_find_alias - grab a hashed alias of inode
 * @inode: inode in question
 *
 * If inode has a hashed alias, or is a directory and has any alias,
 * acquire the reference to alias and return it. Otherwise return NULL.
 * Notice that if inode is a directory there can be only one alias and
 * it can be unhashed only if it has no children, or if it is the root
 * of a filesystem, or if the directory was renamed and d_revalidate
 * was the first vfs operation to notice.
 *
 * If the inode has an IS_ROOT, DCACHE_DISCONNECTED alias, then prefer
 * any other hashed alias over that one.
 */
static struct dentry *__d_find_alias(struct inode *inode)
{
	struct dentry *alias, *discon_alias;

again:
	discon_alias = NULL;
	hlist_for_each_entry(alias, &inode->i_dentry, d_u.d_alias) {
		spin_lock(&alias->d_lock);
 		if (S_ISDIR(inode->i_mode) || !d_unhashed(alias)) {
			if (IS_ROOT(alias) &&
			    (alias->d_flags & DCACHE_DISCONNECTED)) {
				discon_alias = alias;
			} else {
				__dget_dlock(alias);
				spin_unlock(&alias->d_lock);
				return alias;
			}
		}
		spin_unlock(&alias->d_lock);
	}
	if (discon_alias) {
		alias = discon_alias;
		spin_lock(&alias->d_lock);
		if (S_ISDIR(inode->i_mode) || !d_unhashed(alias)) {
			__dget_dlock(alias);
			spin_unlock(&alias->d_lock);
			return alias;
		}
		spin_unlock(&alias->d_lock);
		goto again;
	}
	return NULL;
}

struct dentry *d_find_alias(struct inode *inode)
{
	struct dentry *de = NULL;

	if (!hlist_empty(&inode->i_dentry)) {
		spin_lock(&inode->i_lock);
		de = __d_find_alias(inode);
		spin_unlock(&inode->i_lock);
	}
	return de;
}
EXPORT_SYMBOL(d_find_alias);

/*
 *	Try to kill dentries associated with this inode.
 * WARNING: you must own a reference to inode.
 */
void d_prune_aliases(struct inode *inode)
{
	struct dentry *dentry;
restart:
	spin_lock(&inode->i_lock);
	hlist_for_each_entry(dentry, &inode->i_dentry, d_u.d_alias) {
		spin_lock(&dentry->d_lock);
		if (!dentry->d_lockref.count) {
			struct dentry *parent = lock_parent(dentry);
			if (likely(!dentry->d_lockref.count)) {
				__dentry_kill(dentry);
				dput(parent);
				goto restart;
			}
			if (parent)
				spin_unlock(&parent->d_lock);
		}
		spin_unlock(&dentry->d_lock);
	}
	spin_unlock(&inode->i_lock);
}
EXPORT_SYMBOL(d_prune_aliases);

static void shrink_dentry_list(struct list_head *list)
{
	struct dentry *dentry, *parent;

	while (!list_empty(list)) {
		struct inode *inode;
		dentry = list_entry(list->prev, struct dentry, d_lru);
		spin_lock(&dentry->d_lock);
		parent = lock_parent(dentry);

		/*
		 * The dispose list is isolated and dentries are not accounted
		 * to the LRU here, so we can simply remove it from the list
		 * here regardless of whether it is referenced or not.
		 */
		d_shrink_del(dentry);

		/*
		 * We found an inuse dentry which was not removed from
		 * the LRU because of laziness during lookup. Do not free it.
		 */
		if (dentry->d_lockref.count > 0) {
			spin_unlock(&dentry->d_lock);
			if (parent)
				spin_unlock(&parent->d_lock);
			continue;
		}


		if (unlikely(dentry->d_flags & DCACHE_DENTRY_KILLED)) {
			bool can_free = dentry->d_flags & DCACHE_MAY_FREE;
			spin_unlock(&dentry->d_lock);
			if (parent)
				spin_unlock(&parent->d_lock);
			if (can_free)
				dentry_free(dentry);
			continue;
		}

		inode = dentry->d_inode;
		if (inode && unlikely(!spin_trylock(&inode->i_lock))) {
			d_shrink_add(dentry, list);
			spin_unlock(&dentry->d_lock);
			if (parent)
				spin_unlock(&parent->d_lock);
			continue;
		}

		__dentry_kill(dentry);

		/*
		 * We need to prune ancestors too. This is necessary to prevent
		 * quadratic behavior of shrink_dcache_parent(), but is also
		 * expected to be beneficial in reducing dentry cache
		 * fragmentation.
		 */
		dentry = parent;
		while (dentry && !lockref_put_or_lock(&dentry->d_lockref)) {
			parent = lock_parent(dentry);
			if (dentry->d_lockref.count != 1) {
				dentry->d_lockref.count--;
				spin_unlock(&dentry->d_lock);
				if (parent)
					spin_unlock(&parent->d_lock);
				break;
			}
			inode = dentry->d_inode;	/* can't be NULL */
			if (unlikely(!spin_trylock(&inode->i_lock))) {
				spin_unlock(&dentry->d_lock);
				if (parent)
					spin_unlock(&parent->d_lock);
				cpu_relax();
				continue;
			}
			__dentry_kill(dentry);
			dentry = parent;
		}
	}
}

static enum lru_status dentry_lru_isolate(struct list_head *item,
		struct list_lru_one *lru, spinlock_t *lru_lock, void *arg)
{
	struct list_head *freeable = arg;
	struct dentry	*dentry = container_of(item, struct dentry, d_lru);


	/*
	 * we are inverting the lru lock/dentry->d_lock here,
	 * so use a trylock. If we fail to get the lock, just skip
	 * it
	 */
	if (!spin_trylock(&dentry->d_lock))
		return LRU_SKIP;

	/*
	 * Referenced dentries are still in use. If they have active
	 * counts, just remove them from the LRU. Otherwise give them
	 * another pass through the LRU.
	 */
	if (dentry->d_lockref.count) {
		d_lru_isolate(lru, dentry);
		spin_unlock(&dentry->d_lock);
		return LRU_REMOVED;
	}

	if (dentry->d_flags & DCACHE_REFERENCED) {
		dentry->d_flags &= ~DCACHE_REFERENCED;
		spin_unlock(&dentry->d_lock);

		/*
		 * The list move itself will be made by the common LRU code. At
		 * this point, we've dropped the dentry->d_lock but keep the
		 * lru lock. This is safe to do, since every list movement is
		 * protected by the lru lock even if both locks are held.
		 *
		 * This is guaranteed by the fact that all LRU management
		 * functions are intermediated by the LRU API calls like
		 * list_lru_add and list_lru_del. List movement in this file
		 * only ever occur through this functions or through callbacks
		 * like this one, that are called from the LRU API.
		 *
		 * The only exceptions to this are functions like
		 * shrink_dentry_list, and code that first checks for the
		 * DCACHE_SHRINK_LIST flag.  Those are guaranteed to be
		 * operating only with stack provided lists after they are
		 * properly isolated from the main list.  It is thus, always a
		 * local access.
		 */
		return LRU_ROTATE;
	}

	d_lru_shrink_move(lru, dentry, freeable);
	spin_unlock(&dentry->d_lock);

	return LRU_REMOVED;
}

/**
 * prune_dcache_sb - shrink the dcache
 * @sb: superblock
 * @sc: shrink control, passed to list_lru_shrink_walk()
 *
 * Attempt to shrink the superblock dcache LRU by @sc->nr_to_scan entries. This
 * is done when we need more memory and called from the superblock shrinker
 * function.
 *
 * This function may fail to free any resources if all the dentries are in
 * use.
 */
long prune_dcache_sb(struct super_block *sb, struct shrink_control *sc)
{
	LIST_HEAD(dispose);
	long freed;

	freed = list_lru_shrink_walk(&sb->s_dentry_lru, sc,
				     dentry_lru_isolate, &dispose);
	shrink_dentry_list(&dispose);
	return freed;
}

static enum lru_status dentry_lru_isolate_shrink(struct list_head *item,
		struct list_lru_one *lru, spinlock_t *lru_lock, void *arg)
{
	struct list_head *freeable = arg;
	struct dentry	*dentry = container_of(item, struct dentry, d_lru);

	/*
	 * we are inverting the lru lock/dentry->d_lock here,
	 * so use a trylock. If we fail to get the lock, just skip
	 * it
	 */
	if (!spin_trylock(&dentry->d_lock))
		return LRU_SKIP;

	d_lru_shrink_move(lru, dentry, freeable);
	spin_unlock(&dentry->d_lock);

	return LRU_REMOVED;
}


/**
 * shrink_dcache_sb - shrink dcache for a superblock
 * @sb: superblock
 *
 * Shrink the dcache for the specified super block. This is used to free
 * the dcache before unmounting a file system.
 */
void shrink_dcache_sb(struct super_block *sb)
{
	long freed;

	do {
		LIST_HEAD(dispose);

		freed = list_lru_walk(&sb->s_dentry_lru,
			dentry_lru_isolate_shrink, &dispose, 1024);

		this_cpu_sub(nr_dentry_unused, freed);
		shrink_dentry_list(&dispose);
		cond_resched();
	} while (list_lru_count(&sb->s_dentry_lru) > 0);
}
EXPORT_SYMBOL(shrink_dcache_sb);

/**
 * enum d_walk_ret - action to talke during tree walk
 * @D_WALK_CONTINUE:	contrinue walk
 * @D_WALK_QUIT:	quit walk
 * @D_WALK_NORETRY:	quit when retry is needed
 * @D_WALK_SKIP:	skip this dentry and its children
 */
enum d_walk_ret {
	D_WALK_CONTINUE,
	D_WALK_QUIT,
	D_WALK_NORETRY,
	D_WALK_SKIP,
};

/**
 * d_walk - walk the dentry tree
 * @parent:	start of walk
 * @data:	data passed to @enter() and @finish()
 * @enter:	callback when first entering the dentry
 * @finish:	callback when successfully finished the walk
 *
 * The @enter() and @finish() callbacks are called with d_lock held.
 */
static void d_walk(struct dentry *parent, void *data,
		   enum d_walk_ret (*enter)(void *, struct dentry *),
		   void (*finish)(void *))
{
	struct dentry *this_parent;
	struct list_head *next;
	unsigned seq = 0;
	enum d_walk_ret ret;
	bool retry = true;

again:
	read_seqbegin_or_lock(&rename_lock, &seq);
	this_parent = parent;
	spin_lock(&this_parent->d_lock);

	ret = enter(data, this_parent);
	switch (ret) {
	case D_WALK_CONTINUE:
		break;
	case D_WALK_QUIT:
	case D_WALK_SKIP:
		goto out_unlock;
	case D_WALK_NORETRY:
		retry = false;
		break;
	}
repeat:
	next = this_parent->d_subdirs.next;
resume:
	while (next != &this_parent->d_subdirs) {
		struct list_head *tmp = next;
		struct dentry *dentry = list_entry(tmp, struct dentry, d_child);
		next = tmp->next;

		if (unlikely(dentry->d_flags & DCACHE_DENTRY_CURSOR))
			continue;

		spin_lock_nested(&dentry->d_lock, DENTRY_D_LOCK_NESTED);

		ret = enter(data, dentry);
		switch (ret) {
		case D_WALK_CONTINUE:
			break;
		case D_WALK_QUIT:
			spin_unlock(&dentry->d_lock);
			goto out_unlock;
		case D_WALK_NORETRY:
			retry = false;
			break;
		case D_WALK_SKIP:
			spin_unlock(&dentry->d_lock);
			continue;
		}

		if (!list_empty(&dentry->d_subdirs)) {
			spin_unlock(&this_parent->d_lock);
			spin_release(&dentry->d_lock.dep_map, 1, _RET_IP_);
			this_parent = dentry;
			spin_acquire(&this_parent->d_lock.dep_map, 0, 1, _RET_IP_);
			goto repeat;
		}
		spin_unlock(&dentry->d_lock);
	}
	/*
	 * All done at this level ... ascend and resume the search.
	 */
	rcu_read_lock();
ascend:
	if (this_parent != parent) {
		struct dentry *child = this_parent;
		this_parent = child->d_parent;

		spin_unlock(&child->d_lock);
		spin_lock(&this_parent->d_lock);

		/* might go back up the wrong parent if we have had a rename. */
		if (need_seqretry(&rename_lock, seq))
			goto rename_retry;
		/* go into the first sibling still alive */
		do {
			next = child->d_child.next;
			if (next == &this_parent->d_subdirs)
				goto ascend;
			child = list_entry(next, struct dentry, d_child);
		} while (unlikely(child->d_flags & DCACHE_DENTRY_KILLED));
		rcu_read_unlock();
		goto resume;
	}
	if (need_seqretry(&rename_lock, seq))
		goto rename_retry;
	rcu_read_unlock();
	if (finish)
		finish(data);

out_unlock:
	spin_unlock(&this_parent->d_lock);
	done_seqretry(&rename_lock, seq);
	return;

rename_retry:
	spin_unlock(&this_parent->d_lock);
	rcu_read_unlock();
	BUG_ON(seq & 1);
	if (!retry)
		return;
	seq = 1;
	goto again;
}

struct check_mount {
	struct vfsmount *mnt;
	unsigned int mounted;
};

static enum d_walk_ret path_check_mount(void *data, struct dentry *dentry)
{
	struct check_mount *info = data;
	struct path path = { .mnt = info->mnt, .dentry = dentry };

	if (likely(!d_mountpoint(dentry)))
		return D_WALK_CONTINUE;
	if (__path_is_mountpoint(&path)) {
		info->mounted = 1;
		return D_WALK_QUIT;
	}
	return D_WALK_CONTINUE;
}

/**
 * path_has_submounts - check for mounts over a dentry in the
 *                      current namespace.
 * @parent: path to check.
 *
 * Return true if the parent or its subdirectories contain
 * a mount point in the current namespace.
 */
int path_has_submounts(const struct path *parent)
{
	struct check_mount data = { .mnt = parent->mnt, .mounted = 0 };

	read_seqlock_excl(&mount_lock);
	d_walk(parent->dentry, &data, path_check_mount, NULL);
	read_sequnlock_excl(&mount_lock);

	return data.mounted;
}
EXPORT_SYMBOL(path_has_submounts);

/*
 * Called by mount code to set a mountpoint and check if the mountpoint is
 * reachable (e.g. NFS can unhash a directory dentry and then the complete
 * subtree can become unreachable).
 *
 * Only one of d_invalidate() and d_set_mounted() must succeed.  For
 * this reason take rename_lock and d_lock on dentry and ancestors.
 */
int d_set_mounted(struct dentry *dentry)
{
	struct dentry *p;
	int ret = -ENOENT;
	write_seqlock(&rename_lock);
	for (p = dentry->d_parent; !IS_ROOT(p); p = p->d_parent) {
		/* Need exclusion wrt. d_invalidate() */
		spin_lock(&p->d_lock);
		if (unlikely(d_unhashed(p))) {
			spin_unlock(&p->d_lock);
			goto out;
		}
		spin_unlock(&p->d_lock);
	}
	spin_lock(&dentry->d_lock);
	if (!d_unlinked(dentry)) {
		ret = -EBUSY;
		if (!d_mountpoint(dentry)) {
			dentry->d_flags |= DCACHE_MOUNTED;
			ret = 0;
		}
	}
 	spin_unlock(&dentry->d_lock);
out:
	write_sequnlock(&rename_lock);
	return ret;
}

/*
 * Search the dentry child list of the specified parent,
 * and move any unused dentries to the end of the unused
 * list for prune_dcache(). We descend to the next level
 * whenever the d_subdirs list is non-empty and continue
 * searching.
 *
 * It returns zero iff there are no unused children,
 * otherwise  it returns the number of children moved to
 * the end of the unused list. This may not be the total
 * number of unused children, because select_parent can
 * drop the lock and return early due to latency
 * constraints.
 */

struct select_data {
	struct dentry *start;
	struct list_head dispose;
	int found;
};

static enum d_walk_ret select_collect(void *_data, struct dentry *dentry)
{
	struct select_data *data = _data;
	enum d_walk_ret ret = D_WALK_CONTINUE;

	if (data->start == dentry)
		goto out;

	if (dentry->d_flags & DCACHE_SHRINK_LIST) {
		data->found++;
	} else {
		if (dentry->d_flags & DCACHE_LRU_LIST)
			d_lru_del(dentry);
		if (!dentry->d_lockref.count) {
			d_shrink_add(dentry, &data->dispose);
			data->found++;
		}
	}
	/*
	 * We can return to the caller if we have found some (this
	 * ensures forward progress). We'll be coming back to find
	 * the rest.
	 */
	if (!list_empty(&data->dispose))
		ret = need_resched() ? D_WALK_QUIT : D_WALK_NORETRY;
out:
	return ret;
}

/**
 * shrink_dcache_parent - prune dcache
 * @parent: parent of entries to prune
 *
 * Prune the dcache to remove unused children of the parent dentry.
 */
void shrink_dcache_parent(struct dentry *parent)
{
	for (;;) {
		struct select_data data;

		INIT_LIST_HEAD(&data.dispose);
		data.start = parent;
		data.found = 0;

		d_walk(parent, &data, select_collect, NULL);
		if (!data.found)
			break;

		shrink_dentry_list(&data.dispose);
		cond_resched();
	}
}
EXPORT_SYMBOL(shrink_dcache_parent);

static enum d_walk_ret umount_check(void *_data, struct dentry *dentry)
{
	/* it has busy descendents; complain about those instead */
	if (!list_empty(&dentry->d_subdirs))
		return D_WALK_CONTINUE;

	/* root with refcount 1 is fine */
	if (dentry == _data && dentry->d_lockref.count == 1)
		return D_WALK_CONTINUE;

	printk(KERN_ERR "BUG: Dentry %p{i=%lx,n=%pd} "
			" still in use (%d) [unmount of %s %s]\n",
		       dentry,
		       dentry->d_inode ?
		       dentry->d_inode->i_ino : 0UL,
		       dentry,
		       dentry->d_lockref.count,
		       dentry->d_sb->s_type->name,
		       dentry->d_sb->s_id);
	WARN_ON(1);
	return D_WALK_CONTINUE;
}

static void do_one_tree(struct dentry *dentry)
{
	shrink_dcache_parent(dentry);
	d_walk(dentry, dentry, umount_check, NULL);
	d_drop(dentry);
	dput(dentry);
}

/*
 * destroy the dentries attached to a superblock on unmounting
 */
void shrink_dcache_for_umount(struct super_block *sb)
{
	struct dentry *dentry;

	WARN(down_read_trylock(&sb->s_umount), "s_umount should've been locked");

	dentry = sb->s_root;
	sb->s_root = NULL;
	do_one_tree(dentry);

	while (!hlist_bl_empty(&sb->s_roots)) {
		dentry = dget(hlist_bl_entry(hlist_bl_first(&sb->s_roots), struct dentry, d_hash));
		do_one_tree(dentry);
	}
}

struct detach_data {
	struct select_data select;
	struct dentry *mountpoint;
};
static enum d_walk_ret detach_and_collect(void *_data, struct dentry *dentry)
{
	struct detach_data *data = _data;

	if (d_mountpoint(dentry)) {
		__dget_dlock(dentry);
		data->mountpoint = dentry;
		return D_WALK_QUIT;
	}

	return select_collect(&data->select, dentry);
}

static void check_and_drop(void *_data)
{
	struct detach_data *data = _data;

	if (!data->mountpoint && list_empty(&data->select.dispose))
		__d_drop(data->select.start);
}

/**
 * d_invalidate - detach submounts, prune dcache, and drop
 * @dentry: dentry to invalidate (aka detach, prune and drop)
 *
 * no dcache lock.
 *
 * The final d_drop is done as an atomic operation relative to
 * rename_lock ensuring there are no races with d_set_mounted.  This
 * ensures there are no unhashed dentries on the path to a mountpoint.
 */
void d_invalidate(struct dentry *dentry)
{
	/*
	 * If it's already been dropped, return OK.
	 */
	spin_lock(&dentry->d_lock);
	if (d_unhashed(dentry)) {
		spin_unlock(&dentry->d_lock);
		return;
	}
	spin_unlock(&dentry->d_lock);

	/* Negative dentries can be dropped without further checks */
	if (!dentry->d_inode) {
		d_drop(dentry);
		return;
	}

	for (;;) {
		struct detach_data data;

		data.mountpoint = NULL;
		INIT_LIST_HEAD(&data.select.dispose);
		data.select.start = dentry;
		data.select.found = 0;

		d_walk(dentry, &data, detach_and_collect, check_and_drop);

		if (!list_empty(&data.select.dispose))
			shrink_dentry_list(&data.select.dispose);
		else if (!data.mountpoint)
			return;

		if (data.mountpoint) {
			detach_mounts(data.mountpoint);
			dput(data.mountpoint);
		}
		cond_resched();
	}
}
EXPORT_SYMBOL(d_invalidate);

/**
 * __d_alloc	-	allocate a dcache entry
 * @sb: filesystem it will belong to
 * @name: qstr of the name
 *
 * Allocates a dentry. It returns %NULL if there is insufficient memory
 * available. On a success the dentry is returned. The name passed in is
 * copied and the copy passed in may be reused after this call.
 */
 
struct dentry *__d_alloc(struct super_block *sb, const struct qstr *name)
{
	struct dentry *dentry;
	char *dname;
	int err;

	dentry = kmem_cache_alloc(dentry_cache, GFP_KERNEL);
	if (!dentry)
		return NULL;

	/*
	 * We guarantee that the inline name is always NUL-terminated.
	 * This way the memcpy() done by the name switching in rename
	 * will still always have a NUL at the end, even if we might
	 * be overwriting an internal NUL character
	 */
	dentry->d_iname[DNAME_INLINE_LEN-1] = 0;
	if (unlikely(!name)) {
		name = &slash_name;
		dname = dentry->d_iname;
	} else if (name->len > DNAME_INLINE_LEN-1) {
		size_t size = offsetof(struct external_name, name[1]);
		struct external_name *p = kmalloc(size + name->len,
						  GFP_KERNEL_ACCOUNT);
		if (!p) {
			kmem_cache_free(dentry_cache, dentry); 
			return NULL;
		}
		atomic_set(&p->u.count, 1);
		dname = p->name;
	} else  {
		dname = dentry->d_iname;
	}	

	dentry->d_name.len = name->len;
	dentry->d_name.hash = name->hash;
	memcpy(dname, name->name, name->len);
	dname[name->len] = 0;

	/* Make sure we always see the terminating NUL character */
	smp_store_release(&dentry->d_name.name, dname); /* ^^^ */

	dentry->d_lockref.count = 1;
	dentry->d_flags = 0;
	spin_lock_init(&dentry->d_lock);
	seqcount_init(&dentry->d_seq);
	dentry->d_inode = NULL;
	dentry->d_parent = dentry;
	dentry->d_sb = sb;
	dentry->d_op = NULL;
	dentry->d_fsdata = NULL;
	INIT_HLIST_BL_NODE(&dentry->d_hash);
	INIT_LIST_HEAD(&dentry->d_lru);
	INIT_LIST_HEAD(&dentry->d_subdirs);
	INIT_HLIST_NODE(&dentry->d_u.d_alias);
	INIT_LIST_HEAD(&dentry->d_child);
	d_set_d_op(dentry, dentry->d_sb->s_d_op);

	if (dentry->d_op && dentry->d_op->d_init) {
		err = dentry->d_op->d_init(dentry);
		if (err) {
			if (dname_external(dentry))
				kfree(external_name(dentry));
			kmem_cache_free(dentry_cache, dentry);
			return NULL;
		}
	}

	this_cpu_inc(nr_dentry);

	return dentry;
}

/**
 * d_alloc	-	allocate a dcache entry
 * @parent: parent of entry to allocate
 * @name: qstr of the name
 *
 * Allocates a dentry. It returns %NULL if there is insufficient memory
 * available. On a success the dentry is returned. The name passed in is
 * copied and the copy passed in may be reused after this call.
 */
struct dentry *d_alloc(struct dentry * parent, const struct qstr *name)
{
	struct dentry *dentry = __d_alloc(parent->d_sb, name);
	if (!dentry)
		return NULL;
	dentry->d_flags |= DCACHE_RCUACCESS;
	spin_lock(&parent->d_lock);
	/*
	 * don't need child lock because it is not subject
	 * to concurrency here
	 */
	__dget_dlock(parent);
	dentry->d_parent = parent;
	list_add(&dentry->d_child, &parent->d_subdirs);
	spin_unlock(&parent->d_lock);

	return dentry;
}
EXPORT_SYMBOL(d_alloc);

struct dentry *d_alloc_anon(struct super_block *sb)
{
	return __d_alloc(sb, NULL);
}
EXPORT_SYMBOL(d_alloc_anon);

struct dentry *d_alloc_cursor(struct dentry * parent)
{
	struct dentry *dentry = d_alloc_anon(parent->d_sb);
	if (dentry) {
		dentry->d_flags |= DCACHE_RCUACCESS | DCACHE_DENTRY_CURSOR;
		dentry->d_parent = dget(parent);
	}
	return dentry;
}

/**
 * d_alloc_pseudo - allocate a dentry (for lookup-less filesystems)
 * @sb: the superblock
 * @name: qstr of the name
 *
 * For a filesystem that just pins its dentries in memory and never
 * performs lookups at all, return an unhashed IS_ROOT dentry.
 */
struct dentry *d_alloc_pseudo(struct super_block *sb, const struct qstr *name)
{
	return __d_alloc(sb, name);
}
EXPORT_SYMBOL(d_alloc_pseudo);

struct dentry *d_alloc_name(struct dentry *parent, const char *name)
{
	struct qstr q;

	q.name = name;
	q.hash_len = hashlen_string(parent, name);
	return d_alloc(parent, &q);
}
EXPORT_SYMBOL(d_alloc_name);

void d_set_d_op(struct dentry *dentry, const struct dentry_operations *op)
{
	WARN_ON_ONCE(dentry->d_op);
	WARN_ON_ONCE(dentry->d_flags & (DCACHE_OP_HASH	|
				DCACHE_OP_COMPARE	|
				DCACHE_OP_REVALIDATE	|
				DCACHE_OP_WEAK_REVALIDATE	|
				DCACHE_OP_DELETE	|
				DCACHE_OP_REAL));
	dentry->d_op = op;
	if (!op)
		return;
	if (op->d_hash)
		dentry->d_flags |= DCACHE_OP_HASH;
	if (op->d_compare)
		dentry->d_flags |= DCACHE_OP_COMPARE;
	if (op->d_revalidate)
		dentry->d_flags |= DCACHE_OP_REVALIDATE;
	if (op->d_weak_revalidate)
		dentry->d_flags |= DCACHE_OP_WEAK_REVALIDATE;
	if (op->d_delete)
		dentry->d_flags |= DCACHE_OP_DELETE;
	if (op->d_prune)
		dentry->d_flags |= DCACHE_OP_PRUNE;
	if (op->d_real)
		dentry->d_flags |= DCACHE_OP_REAL;

}
EXPORT_SYMBOL(d_set_d_op);


/*
 * d_set_fallthru - Mark a dentry as falling through to a lower layer
 * @dentry - The dentry to mark
 *
 * Mark a dentry as falling through to the lower layer (as set with
 * d_pin_lower()).  This flag may be recorded on the medium.
 */
void d_set_fallthru(struct dentry *dentry)
{
	spin_lock(&dentry->d_lock);
	dentry->d_flags |= DCACHE_FALLTHRU;
	spin_unlock(&dentry->d_lock);
}
EXPORT_SYMBOL(d_set_fallthru);

static unsigned d_flags_for_inode(struct inode *inode)
{
	unsigned add_flags = DCACHE_REGULAR_TYPE;

	if (!inode)
		return DCACHE_MISS_TYPE;

	if (S_ISDIR(inode->i_mode)) {
		add_flags = DCACHE_DIRECTORY_TYPE;
		if (unlikely(!(inode->i_opflags & IOP_LOOKUP))) {
			if (unlikely(!inode->i_op->lookup))
				add_flags = DCACHE_AUTODIR_TYPE;
			else
				inode->i_opflags |= IOP_LOOKUP;
		}
		goto type_determined;
	}

	if (unlikely(!(inode->i_opflags & IOP_NOFOLLOW))) {
		if (unlikely(inode->i_op->get_link)) {
			add_flags = DCACHE_SYMLINK_TYPE;
			goto type_determined;
		}
		inode->i_opflags |= IOP_NOFOLLOW;
	}

	if (unlikely(!S_ISREG(inode->i_mode)))
		add_flags = DCACHE_SPECIAL_TYPE;

type_determined:
	if (unlikely(IS_AUTOMOUNT(inode)))
		add_flags |= DCACHE_NEED_AUTOMOUNT;
	return add_flags;
}

static void __d_instantiate(struct dentry *dentry, struct inode *inode)
{
	unsigned add_flags = d_flags_for_inode(inode);
	WARN_ON(d_in_lookup(dentry));

	spin_lock(&dentry->d_lock);
	hlist_add_head(&dentry->d_u.d_alias, &inode->i_dentry);
	raw_write_seqcount_begin(&dentry->d_seq);
	__d_set_inode_and_type(dentry, inode, add_flags);
	raw_write_seqcount_end(&dentry->d_seq);
	fsnotify_update_flags(dentry);
	spin_unlock(&dentry->d_lock);
}

/**
 * d_instantiate - fill in inode information for a dentry
 * @entry: dentry to complete
 * @inode: inode to attach to this dentry
 *
 * Fill in inode information in the entry.
 *
 * This turns negative dentries into productive full members
 * of society.
 *
 * NOTE! This assumes that the inode count has been incremented
 * (or otherwise set) by the caller to indicate that it is now
 * in use by the dcache.
 */
 
void d_instantiate(struct dentry *entry, struct inode * inode)
{
	BUG_ON(!hlist_unhashed(&entry->d_u.d_alias));
	if (inode) {
		security_d_instantiate(entry, inode);
		spin_lock(&inode->i_lock);
		__d_instantiate(entry, inode);
		spin_unlock(&inode->i_lock);
	}
}
EXPORT_SYMBOL(d_instantiate);

/**
 * d_instantiate_no_diralias - instantiate a non-aliased dentry
 * @entry: dentry to complete
 * @inode: inode to attach to this dentry
 *
 * Fill in inode information in the entry.  If a directory alias is found, then
 * return an error (and drop inode).  Together with d_materialise_unique() this
 * guarantees that a directory inode may never have more than one alias.
 */
int d_instantiate_no_diralias(struct dentry *entry, struct inode *inode)
{
	BUG_ON(!hlist_unhashed(&entry->d_u.d_alias));

	security_d_instantiate(entry, inode);
	spin_lock(&inode->i_lock);
	if (S_ISDIR(inode->i_mode) && !hlist_empty(&inode->i_dentry)) {
		spin_unlock(&inode->i_lock);
		iput(inode);
		return -EBUSY;
	}
	__d_instantiate(entry, inode);
	spin_unlock(&inode->i_lock);

	return 0;
}
EXPORT_SYMBOL(d_instantiate_no_diralias);

struct dentry *d_make_root(struct inode *root_inode)
{
	struct dentry *res = NULL;

	if (root_inode) {
		res = d_alloc_anon(root_inode->i_sb);
		if (res)
			d_instantiate(res, root_inode);
		else
			iput(root_inode);
	}
	return res;
}
EXPORT_SYMBOL(d_make_root);

static struct dentry * __d_find_any_alias(struct inode *inode)
{
	struct dentry *alias;

	if (hlist_empty(&inode->i_dentry))
		return NULL;
	alias = hlist_entry(inode->i_dentry.first, struct dentry, d_u.d_alias);
	__dget(alias);
	return alias;
}

/**
 * d_find_any_alias - find any alias for a given inode
 * @inode: inode to find an alias for
 *
 * If any aliases exist for the given inode, take and return a
 * reference for one of them.  If no aliases exist, return %NULL.
 */
struct dentry *d_find_any_alias(struct inode *inode)
{
	struct dentry *de;

	spin_lock(&inode->i_lock);
	de = __d_find_any_alias(inode);
	spin_unlock(&inode->i_lock);
	return de;
}
EXPORT_SYMBOL(d_find_any_alias);

static struct dentry *__d_instantiate_anon(struct dentry *dentry,
					   struct inode *inode,
					   bool disconnected)
{
	struct dentry *res;
	unsigned add_flags;

	security_d_instantiate(dentry, inode);
	spin_lock(&inode->i_lock);
	res = __d_find_any_alias(inode);
	if (res) {
		spin_unlock(&inode->i_lock);
		dput(dentry);
		goto out_iput;
	}

	/* attach a disconnected dentry */
	add_flags = d_flags_for_inode(inode);

	if (disconnected)
		add_flags |= DCACHE_DISCONNECTED;

	spin_lock(&dentry->d_lock);
	__d_set_inode_and_type(dentry, inode, add_flags);
	hlist_add_head(&dentry->d_u.d_alias, &inode->i_dentry);
	if (!disconnected) {
		hlist_bl_lock(&dentry->d_sb->s_roots);
		hlist_bl_add_head(&dentry->d_hash, &dentry->d_sb->s_roots);
		hlist_bl_unlock(&dentry->d_sb->s_roots);
	}
	spin_unlock(&dentry->d_lock);
	spin_unlock(&inode->i_lock);

	return dentry;

 out_iput:
	iput(inode);
	return res;
}

struct dentry *d_instantiate_anon(struct dentry *dentry, struct inode *inode)
{
	return __d_instantiate_anon(dentry, inode, true);
}
EXPORT_SYMBOL(d_instantiate_anon);

static struct dentry *__d_obtain_alias(struct inode *inode, bool disconnected)
{
	struct dentry *tmp;
	struct dentry *res;

	if (!inode)
		return ERR_PTR(-ESTALE);
	if (IS_ERR(inode))
		return ERR_CAST(inode);

	res = d_find_any_alias(inode);
	if (res)
		goto out_iput;

	tmp = d_alloc_anon(inode->i_sb);
	if (!tmp) {
		res = ERR_PTR(-ENOMEM);
		goto out_iput;
	}

	return __d_instantiate_anon(tmp, inode, disconnected);

out_iput:
	iput(inode);
	return res;
}

/**
 * d_obtain_alias - find or allocate a DISCONNECTED dentry for a given inode
 * @inode: inode to allocate the dentry for
 *
 * Obtain a dentry for an inode resulting from NFS filehandle conversion or
 * similar open by handle operations.  The returned dentry may be anonymous,
 * or may have a full name (if the inode was already in the cache).
 *
 * When called on a directory inode, we must ensure that the inode only ever
 * has one dentry.  If a dentry is found, that is returned instead of
 * allocating a new one.
 *
 * On successful return, the reference to the inode has been transferred
 * to the dentry.  In case of an error the reference on the inode is released.
 * To make it easier to use in export operations a %NULL or IS_ERR inode may
 * be passed in and the error will be propagated to the return value,
 * with a %NULL @inode replaced by ERR_PTR(-ESTALE).
 */
struct dentry *d_obtain_alias(struct inode *inode)
{
	return __d_obtain_alias(inode, true);
}
EXPORT_SYMBOL(d_obtain_alias);

/**
 * d_obtain_root - find or allocate a dentry for a given inode
 * @inode: inode to allocate the dentry for
 *
 * Obtain an IS_ROOT dentry for the root of a filesystem.
 *
 * We must ensure that directory inodes only ever have one dentry.  If a
 * dentry is found, that is returned instead of allocating a new one.
 *
 * On successful return, the reference to the inode has been transferred
 * to the dentry.  In case of an error the reference on the inode is
 * released.  A %NULL or IS_ERR inode may be passed in and will be the
 * error will be propagate to the return value, with a %NULL @inode
 * replaced by ERR_PTR(-ESTALE).
 */
struct dentry *d_obtain_root(struct inode *inode)
{
	return __d_obtain_alias(inode, false);
}
EXPORT_SYMBOL(d_obtain_root);

/**
 * d_add_ci - lookup or allocate new dentry with case-exact name
 * @inode:  the inode case-insensitive lookup has found
 * @dentry: the negative dentry that was passed to the parent's lookup func
 * @name:   the case-exact name to be associated with the returned dentry
 *
 * This is to avoid filling the dcache with case-insensitive names to the
 * same inode, only the actual correct case is stored in the dcache for
 * case-insensitive filesystems.
 *
 * For a case-insensitive lookup match and if the the case-exact dentry
 * already exists in in the dcache, use it and return it.
 *
 * If no entry exists with the exact case name, allocate new dentry with
 * the exact case, and return the spliced entry.
 */
struct dentry *d_add_ci(struct dentry *dentry, struct inode *inode,
			struct qstr *name)
{
	struct dentry *found, *res;

	/*
	 * First check if a dentry matching the name already exists,
	 * if not go ahead and create it now.
	 */
	found = d_hash_and_lookup(dentry->d_parent, name);
	if (found) {
		iput(inode);
		return found;
	}
	if (d_in_lookup(dentry)) {
		found = d_alloc_parallel(dentry->d_parent, name,
					dentry->d_wait);
		if (IS_ERR(found) || !d_in_lookup(found)) {
			iput(inode);
			return found;
		}
	} else {
		found = d_alloc(dentry->d_parent, name);
		if (!found) {
			iput(inode);
			return ERR_PTR(-ENOMEM);
		} 
	}
	res = d_splice_alias(inode, found);
	if (res) {
		dput(found);
		return res;
	}
	return found;
}
EXPORT_SYMBOL(d_add_ci);


static inline bool d_same_name(const struct dentry *dentry,
				const struct dentry *parent,
				const struct qstr *name)
{
	if (likely(!(parent->d_flags & DCACHE_OP_COMPARE))) {
		if (dentry->d_name.len != name->len)
			return false;
		return dentry_cmp(dentry, name->name, name->len) == 0;
	}
	return parent->d_op->d_compare(dentry,
				       dentry->d_name.len, dentry->d_name.name,
				       name) == 0;
}

/**
 * __d_lookup_rcu - search for a dentry (racy, store-free)
 * @parent: parent dentry
 * @name: qstr of name we wish to find
 * @seqp: returns d_seq value at the point where the dentry was found
 * Returns: dentry, or NULL
 *
 * __d_lookup_rcu is the dcache lookup function for rcu-walk name
 * resolution (store-free path walking) design described in
 * Documentation/filesystems/path-lookup.txt.
 *
 * This is not to be used outside core vfs.
 *
 * __d_lookup_rcu must only be used in rcu-walk mode, ie. with vfsmount lock
 * held, and rcu_read_lock held. The returned dentry must not be stored into
 * without taking d_lock and checking d_seq sequence count against @seq
 * returned here.
 *
 * A refcount may be taken on the found dentry with the d_rcu_to_refcount
 * function.
 *
 * Alternatively, __d_lookup_rcu may be called again to look up the child of
 * the returned dentry, so long as its parent's seqlock is checked after the
 * child is looked up. Thus, an interlocking stepping of sequence lock checks
 * is formed, giving integrity down the path walk.
 *
 * NOTE! The caller *has* to check the resulting dentry against the sequence
 * number we've returned before using any of the resulting dentry state!
 */
struct dentry *__d_lookup_rcu(const struct dentry *parent,
				const struct qstr *name,
				unsigned *seqp)
{
	u64 hashlen = name->hash_len;
	const unsigned char *str = name->name;
	struct hlist_bl_head *b = d_hash(hashlen_hash(hashlen));
	struct hlist_bl_node *node;
	struct dentry *dentry;

	/*
	 * Note: There is significant duplication with __d_lookup_rcu which is
	 * required to prevent single threaded performance regressions
	 * especially on architectures where smp_rmb (in seqcounts) are costly.
	 * Keep the two functions in sync.
	 */

	/*
	 * The hash list is protected using RCU.
	 *
	 * Carefully use d_seq when comparing a candidate dentry, to avoid
	 * races with d_move().
	 *
	 * It is possible that concurrent renames can mess up our list
	 * walk here and result in missing our dentry, resulting in the
	 * false-negative result. d_lookup() protects against concurrent
	 * renames using rename_lock seqlock.
	 *
	 * See Documentation/filesystems/path-lookup.txt for more details.
	 */
	hlist_bl_for_each_entry_rcu(dentry, node, b, d_hash) {
		unsigned seq;

seqretry:
		/*
		 * The dentry sequence count protects us from concurrent
		 * renames, and thus protects parent and name fields.
		 *
		 * The caller must perform a seqcount check in order
		 * to do anything useful with the returned dentry.
		 *
		 * NOTE! We do a "raw" seqcount_begin here. That means that
		 * we don't wait for the sequence count to stabilize if it
		 * is in the middle of a sequence change. If we do the slow
		 * dentry compare, we will do seqretries until it is stable,
		 * and if we end up with a successful lookup, we actually
		 * want to exit RCU lookup anyway.
		 *
		 * Note that raw_seqcount_begin still *does* smp_rmb(), so
		 * we are still guaranteed NUL-termination of ->d_name.name.
		 */
		seq = raw_seqcount_begin(&dentry->d_seq);
		if (dentry->d_parent != parent)
			continue;
		if (d_unhashed(dentry))
			continue;

		if (unlikely(parent->d_flags & DCACHE_OP_COMPARE)) {
			int tlen;
			const char *tname;
			if (dentry->d_name.hash != hashlen_hash(hashlen))
				continue;
			tlen = dentry->d_name.len;
			tname = dentry->d_name.name;
			/* we want a consistent (name,len) pair */
			if (read_seqcount_retry(&dentry->d_seq, seq)) {
				cpu_relax();
				goto seqretry;
			}
			if (parent->d_op->d_compare(dentry,
						    tlen, tname, name) != 0)
				continue;
		} else {
			if (dentry->d_name.hash_len != hashlen)
				continue;
			if (dentry_cmp(dentry, str, hashlen_len(hashlen)) != 0)
				continue;
		}
		*seqp = seq;
		return dentry;
	}
	return NULL;
}

/**
 * d_lookup - search for a dentry
 * @parent: parent dentry
 * @name: qstr of name we wish to find
 * Returns: dentry, or NULL
 *
 * d_lookup searches the children of the parent dentry for the name in
 * question. If the dentry is found its reference count is incremented and the
 * dentry is returned. The caller must use dput to free the entry when it has
 * finished using it. %NULL is returned if the dentry does not exist.
 */
struct dentry *d_lookup(const struct dentry *parent, const struct qstr *name)
{
	struct dentry *dentry;
	unsigned seq;

	do {
		seq = read_seqbegin(&rename_lock);
		dentry = __d_lookup(parent, name);
		if (dentry)
			break;
	} while (read_seqretry(&rename_lock, seq));
	return dentry;
}
EXPORT_SYMBOL(d_lookup);

/**
 * __d_lookup - search for a dentry (racy)
 * @parent: parent dentry
 * @name: qstr of name we wish to find
 * Returns: dentry, or NULL
 *
 * __d_lookup is like d_lookup, however it may (rarely) return a
 * false-negative result due to unrelated rename activity.
 *
 * __d_lookup is slightly faster by avoiding rename_lock read seqlock,
 * however it must be used carefully, eg. with a following d_lookup in
 * the case of failure.
 *
 * __d_lookup callers must be commented.
 */
struct dentry *__d_lookup(const struct dentry *parent, const struct qstr *name)
{
	unsigned int hash = name->hash;
	struct hlist_bl_head *b = d_hash(hash);
	struct hlist_bl_node *node;
	struct dentry *found = NULL;
	struct dentry *dentry;

	/*
	 * Note: There is significant duplication with __d_lookup_rcu which is
	 * required to prevent single threaded performance regressions
	 * especially on architectures where smp_rmb (in seqcounts) are costly.
	 * Keep the two functions in sync.
	 */

	/*
	 * The hash list is protected using RCU.
	 *
	 * Take d_lock when comparing a candidate dentry, to avoid races
	 * with d_move().
	 *
	 * It is possible that concurrent renames can mess up our list
	 * walk here and result in missing our dentry, resulting in the
	 * false-negative result. d_lookup() protects against concurrent
	 * renames using rename_lock seqlock.
	 *
	 * See Documentation/filesystems/path-lookup.txt for more details.
	 */
	rcu_read_lock();
	
	hlist_bl_for_each_entry_rcu(dentry, node, b, d_hash) {

		if (dentry->d_name.hash != hash)
			continue;

		spin_lock(&dentry->d_lock);
		if (dentry->d_parent != parent)
			goto next;
		if (d_unhashed(dentry))
			goto next;

		if (!d_same_name(dentry, parent, name))
			goto next;

		dentry->d_lockref.count++;
		found = dentry;
		spin_unlock(&dentry->d_lock);
		break;
next:
		spin_unlock(&dentry->d_lock);
 	}
 	rcu_read_unlock();

 	return found;
}

/**
 * d_hash_and_lookup - hash the qstr then search for a dentry
 * @dir: Directory to search in
 * @name: qstr of name we wish to find
 *
 * On lookup failure NULL is returned; on bad name - ERR_PTR(-error)
 */
struct dentry *d_hash_and_lookup(struct dentry *dir, struct qstr *name)
{
	/*
	 * Check for a fs-specific hash function. Note that we must
	 * calculate the standard hash first, as the d_op->d_hash()
	 * routine may choose to leave the hash value unchanged.
	 */
	name->hash = full_name_hash(dir, name->name, name->len);
	if (dir->d_flags & DCACHE_OP_HASH) {
		int err = dir->d_op->d_hash(dir, name);
		if (unlikely(err < 0))
			return ERR_PTR(err);
	}
	return d_lookup(dir, name);
}
EXPORT_SYMBOL(d_hash_and_lookup);

/*
 * When a file is deleted, we have two options:
 * - turn this dentry into a negative dentry
 * - unhash this dentry and free it.
 *
 * Usually, we want to just turn this into
 * a negative dentry, but if anybody else is
 * currently using the dentry or the inode
 * we can't do that and we fall back on removing
 * it from the hash queues and waiting for
 * it to be deleted later when it has no users
 */
 
/**
 * d_delete - delete a dentry
 * @dentry: The dentry to delete
 *
 * Turn the dentry into a negative dentry if possible, otherwise
 * remove it from the hash queues so it can be deleted later
 */
 
void d_delete(struct dentry * dentry)
{
	struct inode *inode;
	int isdir = 0;
	/*
	 * Are we the only user?
	 */
again:
	spin_lock(&dentry->d_lock);
	inode = dentry->d_inode;
	isdir = S_ISDIR(inode->i_mode);
	if (dentry->d_lockref.count == 1) {
		if (!spin_trylock(&inode->i_lock)) {
			spin_unlock(&dentry->d_lock);
			cpu_relax();
			goto again;
		}
		dentry->d_flags &= ~DCACHE_CANT_MOUNT;
		dentry_unlink_inode(dentry);
		fsnotify_nameremove(dentry, isdir);
		return;
	}

	if (!d_unhashed(dentry))
		__d_drop(dentry);

	spin_unlock(&dentry->d_lock);

	fsnotify_nameremove(dentry, isdir);
}
EXPORT_SYMBOL(d_delete);

static void __d_rehash(struct dentry *entry)
{
	struct hlist_bl_head *b = d_hash(entry->d_name.hash);

	hlist_bl_lock(b);
	hlist_bl_add_head_rcu(&entry->d_hash, b);
	hlist_bl_unlock(b);
}

/**
 * d_rehash	- add an entry back to the hash
 * @entry: dentry to add to the hash
 *
 * Adds a dentry to the hash according to its name.
 */
 
void d_rehash(struct dentry * entry)
{
	spin_lock(&entry->d_lock);
	__d_rehash(entry);
	spin_unlock(&entry->d_lock);
}
EXPORT_SYMBOL(d_rehash);

static inline unsigned start_dir_add(struct inode *dir)
{

	for (;;) {
		unsigned n = dir->i_dir_seq;
		if (!(n & 1) && cmpxchg(&dir->i_dir_seq, n, n + 1) == n)
			return n;
		cpu_relax();
	}
}

static inline void end_dir_add(struct inode *dir, unsigned n)
{
	smp_store_release(&dir->i_dir_seq, n + 2);
}

static void d_wait_lookup(struct dentry *dentry)
{
	if (d_in_lookup(dentry)) {
		DECLARE_WAITQUEUE(wait, current);
		add_wait_queue(dentry->d_wait, &wait);
		do {
			set_current_state(TASK_UNINTERRUPTIBLE);
			spin_unlock(&dentry->d_lock);
			schedule();
			spin_lock(&dentry->d_lock);
		} while (d_in_lookup(dentry));
	}
}

struct dentry *d_alloc_parallel(struct dentry *parent,
				const struct qstr *name,
				wait_queue_head_t *wq)
{
	unsigned int hash = name->hash;
	struct hlist_bl_head *b = in_lookup_hash(parent, hash);
	struct hlist_bl_node *node;
	struct dentry *new = d_alloc(parent, name);
	struct dentry *dentry;
	unsigned seq, r_seq, d_seq;

	if (unlikely(!new))
		return ERR_PTR(-ENOMEM);

retry:
	rcu_read_lock();
	seq = smp_load_acquire(&parent->d_inode->i_dir_seq) & ~1;
	r_seq = read_seqbegin(&rename_lock);
	dentry = __d_lookup_rcu(parent, name, &d_seq);
	if (unlikely(dentry)) {
		if (!lockref_get_not_dead(&dentry->d_lockref)) {
			rcu_read_unlock();
			goto retry;
		}
		if (read_seqcount_retry(&dentry->d_seq, d_seq)) {
			rcu_read_unlock();
			dput(dentry);
			goto retry;
		}
		rcu_read_unlock();
		dput(new);
		return dentry;
	}
	if (unlikely(read_seqretry(&rename_lock, r_seq))) {
		rcu_read_unlock();
		goto retry;
	}
	hlist_bl_lock(b);
	if (unlikely(parent->d_inode->i_dir_seq != seq)) {
		hlist_bl_unlock(b);
		rcu_read_unlock();
		goto retry;
	}
	/*
	 * No changes for the parent since the beginning of d_lookup().
	 * Since all removals from the chain happen with hlist_bl_lock(),
	 * any potential in-lookup matches are going to stay here until
	 * we unlock the chain.  All fields are stable in everything
	 * we encounter.
	 */
	hlist_bl_for_each_entry(dentry, node, b, d_u.d_in_lookup_hash) {
		if (dentry->d_name.hash != hash)
			continue;
		if (dentry->d_parent != parent)
			continue;
		if (!d_same_name(dentry, parent, name))
			continue;
		hlist_bl_unlock(b);
		/* now we can try to grab a reference */
		if (!lockref_get_not_dead(&dentry->d_lockref)) {
			rcu_read_unlock();
			goto retry;
		}

		rcu_read_unlock();
		/*
		 * somebody is likely to be still doing lookup for it;
		 * wait for them to finish
		 */
		spin_lock(&dentry->d_lock);
		d_wait_lookup(dentry);
		/*
		 * it's not in-lookup anymore; in principle we should repeat
		 * everything from dcache lookup, but it's likely to be what
		 * d_lookup() would've found anyway.  If it is, just return it;
		 * otherwise we really have to repeat the whole thing.
		 */
		if (unlikely(dentry->d_name.hash != hash))
			goto mismatch;
		if (unlikely(dentry->d_parent != parent))
			goto mismatch;
		if (unlikely(d_unhashed(dentry)))
			goto mismatch;
		if (unlikely(!d_same_name(dentry, parent, name)))
			goto mismatch;
		/* OK, it *is* a hashed match; return it */
		spin_unlock(&dentry->d_lock);
		dput(new);
		return dentry;
	}
	rcu_read_unlock();
	/* we can't take ->d_lock here; it's OK, though. */
	new->d_flags |= DCACHE_PAR_LOOKUP;
	new->d_wait = wq;
	hlist_bl_add_head_rcu(&new->d_u.d_in_lookup_hash, b);
	hlist_bl_unlock(b);
	return new;
mismatch:
	spin_unlock(&dentry->d_lock);
	dput(dentry);
	goto retry;
}
EXPORT_SYMBOL(d_alloc_parallel);

void __d_lookup_done(struct dentry *dentry)
{
	struct hlist_bl_head *b = in_lookup_hash(dentry->d_parent,
						 dentry->d_name.hash);
	hlist_bl_lock(b);
	dentry->d_flags &= ~DCACHE_PAR_LOOKUP;
	__hlist_bl_del(&dentry->d_u.d_in_lookup_hash);
	wake_up_all(dentry->d_wait);
	dentry->d_wait = NULL;
	hlist_bl_unlock(b);
	INIT_HLIST_NODE(&dentry->d_u.d_alias);
	INIT_LIST_HEAD(&dentry->d_lru);
}
EXPORT_SYMBOL(__d_lookup_done);

/* inode->i_lock held if inode is non-NULL */

static inline void __d_add(struct dentry *dentry, struct inode *inode)
{
	struct inode *dir = NULL;
	unsigned n;
	spin_lock(&dentry->d_lock);
	if (unlikely(d_in_lookup(dentry))) {
		dir = dentry->d_parent->d_inode;
		n = start_dir_add(dir);
		__d_lookup_done(dentry);
	}
	if (inode) {
		unsigned add_flags = d_flags_for_inode(inode);
		hlist_add_head(&dentry->d_u.d_alias, &inode->i_dentry);
		raw_write_seqcount_begin(&dentry->d_seq);
		__d_set_inode_and_type(dentry, inode, add_flags);
		raw_write_seqcount_end(&dentry->d_seq);
		fsnotify_update_flags(dentry);
	}
	__d_rehash(dentry);
	if (dir)
		end_dir_add(dir, n);
	spin_unlock(&dentry->d_lock);
	if (inode)
		spin_unlock(&inode->i_lock);
}

/**
 * d_add - add dentry to hash queues
 * @entry: dentry to add
 * @inode: The inode to attach to this dentry
 *
 * This adds the entry to the hash queues and initializes @inode.
 * The entry was actually filled in earlier during d_alloc().
 */

void d_add(struct dentry *entry, struct inode *inode)
{
	if (inode) {
		security_d_instantiate(entry, inode);
		spin_lock(&inode->i_lock);
	}
	__d_add(entry, inode);
}
EXPORT_SYMBOL(d_add);

/**
 * d_exact_alias - find and hash an exact unhashed alias
 * @entry: dentry to add
 * @inode: The inode to go with this dentry
 *
 * If an unhashed dentry with the same name/parent and desired
 * inode already exists, hash and return it.  Otherwise, return
 * NULL.
 *
 * Parent directory should be locked.
 */
struct dentry *d_exact_alias(struct dentry *entry, struct inode *inode)
{
	struct dentry *alias;
	unsigned int hash = entry->d_name.hash;

	spin_lock(&inode->i_lock);
	hlist_for_each_entry(alias, &inode->i_dentry, d_u.d_alias) {
		/*
		 * Don't need alias->d_lock here, because aliases with
		 * d_parent == entry->d_parent are not subject to name or
		 * parent changes, because the parent inode i_mutex is held.
		 */
		if (alias->d_name.hash != hash)
			continue;
		if (alias->d_parent != entry->d_parent)
			continue;
		if (!d_same_name(alias, entry->d_parent, &entry->d_name))
			continue;
		spin_lock(&alias->d_lock);
		if (!d_unhashed(alias)) {
			spin_unlock(&alias->d_lock);
			alias = NULL;
		} else {
			__dget_dlock(alias);
			__d_rehash(alias);
			spin_unlock(&alias->d_lock);
		}
		spin_unlock(&inode->i_lock);
		return alias;
	}
	spin_unlock(&inode->i_lock);
	return NULL;
}
EXPORT_SYMBOL(d_exact_alias);

/**
 * dentry_update_name_case - update case insensitive dentry with a new name
 * @dentry: dentry to be updated
 * @name: new name
 *
 * Update a case insensitive dentry with new case of name.
 *
 * dentry must have been returned by d_lookup with name @name. Old and new
 * name lengths must match (ie. no d_compare which allows mismatched name
 * lengths).
 *
 * Parent inode i_mutex must be held over d_lookup and into this call (to
 * keep renames and concurrent inserts, and readdir(2) away).
 */
void dentry_update_name_case(struct dentry *dentry, const struct qstr *name)
{
	BUG_ON(!inode_is_locked(dentry->d_parent->d_inode));
	BUG_ON(dentry->d_name.len != name->len); /* d_lookup gives this */

	spin_lock(&dentry->d_lock);
	write_seqcount_begin(&dentry->d_seq);
	memcpy((unsigned char *)dentry->d_name.name, name->name, name->len);
	write_seqcount_end(&dentry->d_seq);
	spin_unlock(&dentry->d_lock);
}
EXPORT_SYMBOL(dentry_update_name_case);

static void swap_names(struct dentry *dentry, struct dentry *target)
{
	if (unlikely(dname_external(target))) {
		if (unlikely(dname_external(dentry))) {
			/*
			 * Both external: swap the pointers
			 */
			swap(target->d_name.name, dentry->d_name.name);
		} else {
			/*
			 * dentry:internal, target:external.  Steal target's
			 * storage and make target internal.
			 */
			memcpy(target->d_iname, dentry->d_name.name,
					dentry->d_name.len + 1);
			dentry->d_name.name = target->d_name.name;
			target->d_name.name = target->d_iname;
		}
	} else {
		if (unlikely(dname_external(dentry))) {
			/*
			 * dentry:external, target:internal.  Give dentry's
			 * storage to target and make dentry internal
			 */
			memcpy(dentry->d_iname, target->d_name.name,
					target->d_name.len + 1);
			target->d_name.name = dentry->d_name.name;
			dentry->d_name.name = dentry->d_iname;
		} else {
			/*
			 * Both are internal.
			 */
			unsigned int i;
			BUILD_BUG_ON(!IS_ALIGNED(DNAME_INLINE_LEN, sizeof(long)));
			for (i = 0; i < DNAME_INLINE_LEN / sizeof(long); i++) {
				swap(((long *) &dentry->d_iname)[i],
				     ((long *) &target->d_iname)[i]);
			}
		}
	}
	swap(dentry->d_name.hash_len, target->d_name.hash_len);
}

static void copy_name(struct dentry *dentry, struct dentry *target)
{
	struct external_name *old_name = NULL;
	if (unlikely(dname_external(dentry)))
		old_name = external_name(dentry);
	if (unlikely(dname_external(target))) {
		atomic_inc(&external_name(target)->u.count);
		dentry->d_name = target->d_name;
	} else {
		memcpy(dentry->d_iname, target->d_name.name,
				target->d_name.len + 1);
		dentry->d_name.name = dentry->d_iname;
		dentry->d_name.hash_len = target->d_name.hash_len;
	}
	if (old_name && likely(atomic_dec_and_test(&old_name->u.count)))
		kfree_rcu(old_name, u.head);
}

static void dentry_lock_for_move(struct dentry *dentry, struct dentry *target)
{
	/*
	 * XXXX: do we really need to take target->d_lock?
	 */
	if (IS_ROOT(dentry) || dentry->d_parent == target->d_parent)
		spin_lock(&target->d_parent->d_lock);
	else {
		if (d_ancestor(dentry->d_parent, target->d_parent)) {
			spin_lock(&dentry->d_parent->d_lock);
			spin_lock_nested(&target->d_parent->d_lock,
						DENTRY_D_LOCK_NESTED);
		} else {
			spin_lock(&target->d_parent->d_lock);
			spin_lock_nested(&dentry->d_parent->d_lock,
						DENTRY_D_LOCK_NESTED);
		}
	}
	if (target < dentry) {
		spin_lock_nested(&target->d_lock, 2);
		spin_lock_nested(&dentry->d_lock, 3);
	} else {
		spin_lock_nested(&dentry->d_lock, 2);
		spin_lock_nested(&target->d_lock, 3);
	}
}

static void dentry_unlock_for_move(struct dentry *dentry, struct dentry *target)
{
	if (target->d_parent != dentry->d_parent)
		spin_unlock(&dentry->d_parent->d_lock);
	if (target->d_parent != target)
		spin_unlock(&target->d_parent->d_lock);
	spin_unlock(&target->d_lock);
	spin_unlock(&dentry->d_lock);
}

/*
 * When switching names, the actual string doesn't strictly have to
 * be preserved in the target - because we're dropping the target
 * anyway. As such, we can just do a simple memcpy() to copy over
 * the new name before we switch, unless we are going to rehash
 * it.  Note that if we *do* unhash the target, we are not allowed
 * to rehash it without giving it a new name/hash key - whether
 * we swap or overwrite the names here, resulting name won't match
 * the reality in filesystem; it's only there for d_path() purposes.
 * Note that all of this is happening under rename_lock, so the
 * any hash lookup seeing it in the middle of manipulations will
 * be discarded anyway.  So we do not care what happens to the hash
 * key in that case.
 */
/*
 * __d_move - move a dentry
 * @dentry: entry to move
 * @target: new dentry
 * @exchange: exchange the two dentries
 *
 * Update the dcache to reflect the move of a file name. Negative
 * dcache entries should not be moved in this way. Caller must hold
 * rename_lock, the i_mutex of the source and target directories,
 * and the sb->s_vfs_rename_mutex if they differ. See lock_rename().
 */
static void __d_move(struct dentry *dentry, struct dentry *target,
		     bool exchange)
{
	struct inode *dir = NULL;
	unsigned n;
	if (!dentry->d_inode)
		printk(KERN_WARNING "VFS: moving negative dcache entry\n");

	BUG_ON(d_ancestor(dentry, target));
	BUG_ON(d_ancestor(target, dentry));

	dentry_lock_for_move(dentry, target);
	if (unlikely(d_in_lookup(target))) {
		dir = target->d_parent->d_inode;
		n = start_dir_add(dir);
		__d_lookup_done(target);
	}

	write_seqcount_begin(&dentry->d_seq);
	write_seqcount_begin_nested(&target->d_seq, DENTRY_D_LOCK_NESTED);

	/* unhash both */
	/* ___d_drop does write_seqcount_barrier, but they're OK to nest. */
	___d_drop(dentry);
	___d_drop(target);

	/* Switch the names.. */
	if (exchange)
		swap_names(dentry, target);
	else
		copy_name(dentry, target);

	/* rehash in new place(s) */
	__d_rehash(dentry);
	if (exchange)
		__d_rehash(target);
	else
		target->d_hash.pprev = NULL;

	/* ... and switch them in the tree */
	if (IS_ROOT(dentry)) {
		/* splicing a tree */
		dentry->d_flags |= DCACHE_RCUACCESS;
		dentry->d_parent = target->d_parent;
		target->d_parent = target;
		list_del_init(&target->d_child);
		list_move(&dentry->d_child, &dentry->d_parent->d_subdirs);
	} else {
		/* swapping two dentries */
		swap(dentry->d_parent, target->d_parent);
		list_move(&target->d_child, &target->d_parent->d_subdirs);
		list_move(&dentry->d_child, &dentry->d_parent->d_subdirs);
		if (exchange)
			fsnotify_update_flags(target);
		fsnotify_update_flags(dentry);
	}

	write_seqcount_end(&target->d_seq);
	write_seqcount_end(&dentry->d_seq);

	if (dir)
		end_dir_add(dir, n);
	dentry_unlock_for_move(dentry, target);
}

/*
 * d_move - move a dentry
 * @dentry: entry to move
 * @target: new dentry
 *
 * Update the dcache to reflect the move of a file name. Negative
 * dcache entries should not be moved in this way. See the locking
 * requirements for __d_move.
 */
void d_move(struct dentry *dentry, struct dentry *target)
{
	write_seqlock(&rename_lock);
	__d_move(dentry, target, false);
	write_sequnlock(&rename_lock);
}
EXPORT_SYMBOL(d_move);

/*
 * d_exchange - exchange two dentries
 * @dentry1: first dentry
 * @dentry2: second dentry
 */
void d_exchange(struct dentry *dentry1, struct dentry *dentry2)
{
	write_seqlock(&rename_lock);

	WARN_ON(!dentry1->d_inode);
	WARN_ON(!dentry2->d_inode);
	WARN_ON(IS_ROOT(dentry1));
	WARN_ON(IS_ROOT(dentry2));

	__d_move(dentry1, dentry2, true);

	write_sequnlock(&rename_lock);
}

/**
 * d_ancestor - search for an ancestor
 * @p1: ancestor dentry
 * @p2: child dentry
 *
 * Returns the ancestor dentry of p2 which is a child of p1, if p1 is
 * an ancestor of p2, else NULL.
 */
struct dentry *d_ancestor(struct dentry *p1, struct dentry *p2)
{
	struct dentry *p;

	for (p = p2; !IS_ROOT(p); p = p->d_parent) {
		if (p->d_parent == p1)
			return p;
	}
	return NULL;
}

/*
 * This helper attempts to cope with remotely renamed directories
 *
 * It assumes that the caller is already holding
 * dentry->d_parent->d_inode->i_mutex, and rename_lock
 *
 * Note: If ever the locking in lock_rename() changes, then please
 * remember to update this too...
 */
static int __d_unalias(struct inode *inode,
		struct dentry *dentry, struct dentry *alias)
{
	struct mutex *m1 = NULL;
	struct rw_semaphore *m2 = NULL;
	int ret = -ESTALE;

	/* If alias and dentry share a parent, then no extra locks required */
	if (alias->d_parent == dentry->d_parent)
		goto out_unalias;

	/* See lock_rename() */
	if (!mutex_trylock(&dentry->d_sb->s_vfs_rename_mutex))
		goto out_err;
	m1 = &dentry->d_sb->s_vfs_rename_mutex;
	if (!inode_trylock_shared(alias->d_parent->d_inode))
		goto out_err;
	m2 = &alias->d_parent->d_inode->i_rwsem;
out_unalias:
	__d_move(alias, dentry, false);
	ret = 0;
out_err:
	if (m2)
		up_read(m2);
	if (m1)
		mutex_unlock(m1);
	return ret;
}

/**
 * d_splice_alias - splice a disconnected dentry into the tree if one exists
 * @inode:  the inode which may have a disconnected dentry
 * @dentry: a negative dentry which we want to point to the inode.
 *
 * If inode is a directory and has an IS_ROOT alias, then d_move that in
 * place of the given dentry and return it, else simply d_add the inode
 * to the dentry and return NULL.
 *
 * If a non-IS_ROOT directory is found, the filesystem is corrupt, and
 * we should error out: directories can't have multiple aliases.
 *
 * This is needed in the lookup routine of any filesystem that is exportable
 * (via knfsd) so that we can build dcache paths to directories effectively.
 *
 * If a dentry was found and moved, then it is returned.  Otherwise NULL
 * is returned.  This matches the expected return value of ->lookup.
 *
 * Cluster filesystems may call this function with a negative, hashed dentry.
 * In that case, we know that the inode will be a regular file, and also this
 * will only occur during atomic_open. So we need to check for the dentry
 * being already hashed only in the final case.
 */
struct dentry *d_splice_alias(struct inode *inode, struct dentry *dentry)
{
	if (IS_ERR(inode))
		return ERR_CAST(inode);

	BUG_ON(!d_unhashed(dentry));

	if (!inode)
		goto out;

	security_d_instantiate(dentry, inode);
	spin_lock(&inode->i_lock);
	if (S_ISDIR(inode->i_mode)) {
		struct dentry *new = __d_find_any_alias(inode);
		if (unlikely(new)) {
			/* The reference to new ensures it remains an alias */
			spin_unlock(&inode->i_lock);
			write_seqlock(&rename_lock);
			if (unlikely(d_ancestor(new, dentry))) {
				write_sequnlock(&rename_lock);
				dput(new);
				new = ERR_PTR(-ELOOP);
				pr_warn_ratelimited(
					"VFS: Lookup of '%s' in %s %s"
					" would have caused loop\n",
					dentry->d_name.name,
					inode->i_sb->s_type->name,
					inode->i_sb->s_id);
			} else if (!IS_ROOT(new)) {
				int err = __d_unalias(inode, dentry, new);
				write_sequnlock(&rename_lock);
				if (err) {
					dput(new);
					new = ERR_PTR(err);
				}
			} else {
				__d_move(new, dentry, false);
				write_sequnlock(&rename_lock);
			}
			iput(inode);
			return new;
		}
	}
out:
	__d_add(dentry, inode);
	return NULL;
}
EXPORT_SYMBOL(d_splice_alias);

static int prepend(char **buffer, int *buflen, const char *str, int namelen)
{
	*buflen -= namelen;
	if (*buflen < 0)
		return -ENAMETOOLONG;
	*buffer -= namelen;
	memcpy(*buffer, str, namelen);
	return 0;
}

/**
 * prepend_name - prepend a pathname in front of current buffer pointer
 * @buffer: buffer pointer
 * @buflen: allocated length of the buffer
 * @name:   name string and length qstr structure
 *
 * With RCU path tracing, it may race with d_move(). Use READ_ONCE() to
 * make sure that either the old or the new name pointer and length are
 * fetched. However, there may be mismatch between length and pointer.
 * The length cannot be trusted, we need to copy it byte-by-byte until
 * the length is reached or a null byte is found. It also prepends "/" at
 * the beginning of the name. The sequence number check at the caller will
 * retry it again when a d_move() does happen. So any garbage in the buffer
 * due to mismatched pointer and length will be discarded.
 *
 * Load acquire is needed to make sure that we see that terminating NUL.
 */
static int prepend_name(char **buffer, int *buflen, const struct qstr *name)
{
<<<<<<< HEAD
	const char *dname = READ_ONCE(name->name);
=======
	const char *dname = smp_load_acquire(&name->name); /* ^^^ */
>>>>>>> 661e50bc
	u32 dlen = READ_ONCE(name->len);
	char *p;

	*buflen -= dlen + 1;
	if (*buflen < 0)
		return -ENAMETOOLONG;
	p = *buffer -= dlen + 1;
	*p++ = '/';
	while (dlen--) {
		char c = *dname++;
		if (!c)
			break;
		*p++ = c;
	}
	return 0;
}

/**
 * prepend_path - Prepend path string to a buffer
 * @path: the dentry/vfsmount to report
 * @root: root vfsmnt/dentry
 * @buffer: pointer to the end of the buffer
 * @buflen: pointer to buffer length
 *
 * The function will first try to write out the pathname without taking any
 * lock other than the RCU read lock to make sure that dentries won't go away.
 * It only checks the sequence number of the global rename_lock as any change
 * in the dentry's d_seq will be preceded by changes in the rename_lock
 * sequence number. If the sequence number had been changed, it will restart
 * the whole pathname back-tracing sequence again by taking the rename_lock.
 * In this case, there is no need to take the RCU read lock as the recursive
 * parent pointer references will keep the dentry chain alive as long as no
 * rename operation is performed.
 */
static int prepend_path(const struct path *path,
			const struct path *root,
			char **buffer, int *buflen)
{
	struct dentry *dentry;
	struct vfsmount *vfsmnt;
	struct mount *mnt;
	int error = 0;
	unsigned seq, m_seq = 0;
	char *bptr;
	int blen;

	rcu_read_lock();
restart_mnt:
	read_seqbegin_or_lock(&mount_lock, &m_seq);
	seq = 0;
	rcu_read_lock();
restart:
	bptr = *buffer;
	blen = *buflen;
	error = 0;
	dentry = path->dentry;
	vfsmnt = path->mnt;
	mnt = real_mount(vfsmnt);
	read_seqbegin_or_lock(&rename_lock, &seq);
	while (dentry != root->dentry || vfsmnt != root->mnt) {
		struct dentry * parent;

		if (dentry == vfsmnt->mnt_root || IS_ROOT(dentry)) {
			struct mount *parent = READ_ONCE(mnt->mnt_parent);
			/* Escaped? */
			if (dentry != vfsmnt->mnt_root) {
				bptr = *buffer;
				blen = *buflen;
				error = 3;
				break;
			}
			/* Global root? */
			if (mnt != parent) {
				dentry = READ_ONCE(mnt->mnt_mountpoint);
				mnt = parent;
				vfsmnt = &mnt->mnt;
				continue;
			}
			if (!error)
				error = is_mounted(vfsmnt) ? 1 : 2;
			break;
		}
		parent = dentry->d_parent;
		prefetch(parent);
		error = prepend_name(&bptr, &blen, &dentry->d_name);
		if (error)
			break;

		dentry = parent;
	}
	if (!(seq & 1))
		rcu_read_unlock();
	if (need_seqretry(&rename_lock, seq)) {
		seq = 1;
		goto restart;
	}
	done_seqretry(&rename_lock, seq);

	if (!(m_seq & 1))
		rcu_read_unlock();
	if (need_seqretry(&mount_lock, m_seq)) {
		m_seq = 1;
		goto restart_mnt;
	}
	done_seqretry(&mount_lock, m_seq);

	if (error >= 0 && bptr == *buffer) {
		if (--blen < 0)
			error = -ENAMETOOLONG;
		else
			*--bptr = '/';
	}
	*buffer = bptr;
	*buflen = blen;
	return error;
}

/**
 * __d_path - return the path of a dentry
 * @path: the dentry/vfsmount to report
 * @root: root vfsmnt/dentry
 * @buf: buffer to return value in
 * @buflen: buffer length
 *
 * Convert a dentry into an ASCII path name.
 *
 * Returns a pointer into the buffer or an error code if the
 * path was too long.
 *
 * "buflen" should be positive.
 *
 * If the path is not reachable from the supplied root, return %NULL.
 */
char *__d_path(const struct path *path,
	       const struct path *root,
	       char *buf, int buflen)
{
	char *res = buf + buflen;
	int error;

	prepend(&res, &buflen, "\0", 1);
	error = prepend_path(path, root, &res, &buflen);

	if (error < 0)
		return ERR_PTR(error);
	if (error > 0)
		return NULL;
	return res;
}

char *d_absolute_path(const struct path *path,
	       char *buf, int buflen)
{
	struct path root = {};
	char *res = buf + buflen;
	int error;

	prepend(&res, &buflen, "\0", 1);
	error = prepend_path(path, &root, &res, &buflen);

	if (error > 1)
		error = -EINVAL;
	if (error < 0)
		return ERR_PTR(error);
	return res;
}

/*
 * same as __d_path but appends "(deleted)" for unlinked files.
 */
static int path_with_deleted(const struct path *path,
			     const struct path *root,
			     char **buf, int *buflen)
{
	prepend(buf, buflen, "\0", 1);
	if (d_unlinked(path->dentry)) {
		int error = prepend(buf, buflen, " (deleted)", 10);
		if (error)
			return error;
	}

	return prepend_path(path, root, buf, buflen);
}

static int prepend_unreachable(char **buffer, int *buflen)
{
	return prepend(buffer, buflen, "(unreachable)", 13);
}

static void get_fs_root_rcu(struct fs_struct *fs, struct path *root)
{
	unsigned seq;

	do {
		seq = read_seqcount_begin(&fs->seq);
		*root = fs->root;
	} while (read_seqcount_retry(&fs->seq, seq));
}

/**
 * d_path - return the path of a dentry
 * @path: path to report
 * @buf: buffer to return value in
 * @buflen: buffer length
 *
 * Convert a dentry into an ASCII path name. If the entry has been deleted
 * the string " (deleted)" is appended. Note that this is ambiguous.
 *
 * Returns a pointer into the buffer or an error code if the path was
 * too long. Note: Callers should use the returned pointer, not the passed
 * in buffer, to use the name! The implementation often starts at an offset
 * into the buffer, and may leave 0 bytes at the start.
 *
 * "buflen" should be positive.
 */
char *d_path(const struct path *path, char *buf, int buflen)
{
	char *res = buf + buflen;
	struct path root;
	int error;

	/*
	 * We have various synthetic filesystems that never get mounted.  On
	 * these filesystems dentries are never used for lookup purposes, and
	 * thus don't need to be hashed.  They also don't need a name until a
	 * user wants to identify the object in /proc/pid/fd/.  The little hack
	 * below allows us to generate a name for these objects on demand:
	 *
	 * Some pseudo inodes are mountable.  When they are mounted
	 * path->dentry == path->mnt->mnt_root.  In that case don't call d_dname
	 * and instead have d_path return the mounted path.
	 */
	if (path->dentry->d_op && path->dentry->d_op->d_dname &&
	    (!IS_ROOT(path->dentry) || path->dentry != path->mnt->mnt_root))
		return path->dentry->d_op->d_dname(path->dentry, buf, buflen);

	rcu_read_lock();
	get_fs_root_rcu(current->fs, &root);
	error = path_with_deleted(path, &root, &res, &buflen);
	rcu_read_unlock();

	if (error < 0)
		res = ERR_PTR(error);
	return res;
}
EXPORT_SYMBOL(d_path);

/*
 * Helper function for dentry_operations.d_dname() members
 */
char *dynamic_dname(struct dentry *dentry, char *buffer, int buflen,
			const char *fmt, ...)
{
	va_list args;
	char temp[64];
	int sz;

	va_start(args, fmt);
	sz = vsnprintf(temp, sizeof(temp), fmt, args) + 1;
	va_end(args);

	if (sz > sizeof(temp) || sz > buflen)
		return ERR_PTR(-ENAMETOOLONG);

	buffer += buflen - sz;
	return memcpy(buffer, temp, sz);
}

char *simple_dname(struct dentry *dentry, char *buffer, int buflen)
{
	char *end = buffer + buflen;
	/* these dentries are never renamed, so d_lock is not needed */
	if (prepend(&end, &buflen, " (deleted)", 11) ||
	    prepend(&end, &buflen, dentry->d_name.name, dentry->d_name.len) ||
	    prepend(&end, &buflen, "/", 1))  
		end = ERR_PTR(-ENAMETOOLONG);
	return end;
}
EXPORT_SYMBOL(simple_dname);

/*
 * Write full pathname from the root of the filesystem into the buffer.
 */
static char *__dentry_path(struct dentry *d, char *buf, int buflen)
{
	struct dentry *dentry;
	char *end, *retval;
	int len, seq = 0;
	int error = 0;

	if (buflen < 2)
		goto Elong;

	rcu_read_lock();
restart:
	dentry = d;
	end = buf + buflen;
	len = buflen;
	prepend(&end, &len, "\0", 1);
	/* Get '/' right */
	retval = end-1;
	*retval = '/';
	read_seqbegin_or_lock(&rename_lock, &seq);
	while (!IS_ROOT(dentry)) {
		struct dentry *parent = dentry->d_parent;

		prefetch(parent);
		error = prepend_name(&end, &len, &dentry->d_name);
		if (error)
			break;

		retval = end;
		dentry = parent;
	}
	if (!(seq & 1))
		rcu_read_unlock();
	if (need_seqretry(&rename_lock, seq)) {
		seq = 1;
		goto restart;
	}
	done_seqretry(&rename_lock, seq);
	if (error)
		goto Elong;
	return retval;
Elong:
	return ERR_PTR(-ENAMETOOLONG);
}

char *dentry_path_raw(struct dentry *dentry, char *buf, int buflen)
{
	return __dentry_path(dentry, buf, buflen);
}
EXPORT_SYMBOL(dentry_path_raw);

char *dentry_path(struct dentry *dentry, char *buf, int buflen)
{
	char *p = NULL;
	char *retval;

	if (d_unlinked(dentry)) {
		p = buf + buflen;
		if (prepend(&p, &buflen, "//deleted", 10) != 0)
			goto Elong;
		buflen++;
	}
	retval = __dentry_path(dentry, buf, buflen);
	if (!IS_ERR(retval) && p)
		*p = '/';	/* restore '/' overriden with '\0' */
	return retval;
Elong:
	return ERR_PTR(-ENAMETOOLONG);
}

static void get_fs_root_and_pwd_rcu(struct fs_struct *fs, struct path *root,
				    struct path *pwd)
{
	unsigned seq;

	do {
		seq = read_seqcount_begin(&fs->seq);
		*root = fs->root;
		*pwd = fs->pwd;
	} while (read_seqcount_retry(&fs->seq, seq));
}

/*
 * NOTE! The user-level library version returns a
 * character pointer. The kernel system call just
 * returns the length of the buffer filled (which
 * includes the ending '\0' character), or a negative
 * error value. So libc would do something like
 *
 *	char *getcwd(char * buf, size_t size)
 *	{
 *		int retval;
 *
 *		retval = sys_getcwd(buf, size);
 *		if (retval >= 0)
 *			return buf;
 *		errno = -retval;
 *		return NULL;
 *	}
 */
SYSCALL_DEFINE2(getcwd, char __user *, buf, unsigned long, size)
{
	int error;
	struct path pwd, root;
	char *page = __getname();

	if (!page)
		return -ENOMEM;

	rcu_read_lock();
	get_fs_root_and_pwd_rcu(current->fs, &root, &pwd);

	error = -ENOENT;
	if (!d_unlinked(pwd.dentry)) {
		unsigned long len;
		char *cwd = page + PATH_MAX;
		int buflen = PATH_MAX;

		prepend(&cwd, &buflen, "\0", 1);
		error = prepend_path(&pwd, &root, &cwd, &buflen);
		rcu_read_unlock();

		if (error < 0)
			goto out;

		/* Unreachable from current root */
		if (error > 0) {
			error = prepend_unreachable(&cwd, &buflen);
			if (error)
				goto out;
		}

		error = -ERANGE;
		len = PATH_MAX + page - cwd;
		if (len <= size) {
			error = len;
			if (copy_to_user(buf, cwd, len))
				error = -EFAULT;
		}
	} else {
		rcu_read_unlock();
	}

out:
	__putname(page);
	return error;
}

/*
 * Test whether new_dentry is a subdirectory of old_dentry.
 *
 * Trivially implemented using the dcache structure
 */

/**
 * is_subdir - is new dentry a subdirectory of old_dentry
 * @new_dentry: new dentry
 * @old_dentry: old dentry
 *
 * Returns true if new_dentry is a subdirectory of the parent (at any depth).
 * Returns false otherwise.
 * Caller must ensure that "new_dentry" is pinned before calling is_subdir()
 */
  
bool is_subdir(struct dentry *new_dentry, struct dentry *old_dentry)
{
	bool result;
	unsigned seq;

	if (new_dentry == old_dentry)
		return true;

	do {
		/* for restarting inner loop in case of seq retry */
		seq = read_seqbegin(&rename_lock);
		/*
		 * Need rcu_readlock to protect against the d_parent trashing
		 * due to d_move
		 */
		rcu_read_lock();
		if (d_ancestor(old_dentry, new_dentry))
			result = true;
		else
			result = false;
		rcu_read_unlock();
	} while (read_seqretry(&rename_lock, seq));

	return result;
}
EXPORT_SYMBOL(is_subdir);

static enum d_walk_ret d_genocide_kill(void *data, struct dentry *dentry)
{
	struct dentry *root = data;
	if (dentry != root) {
		if (d_unhashed(dentry) || !dentry->d_inode)
			return D_WALK_SKIP;

		if (!(dentry->d_flags & DCACHE_GENOCIDE)) {
			dentry->d_flags |= DCACHE_GENOCIDE;
			dentry->d_lockref.count--;
		}
	}
	return D_WALK_CONTINUE;
}

void d_genocide(struct dentry *parent)
{
	d_walk(parent, parent, d_genocide_kill, NULL);
}

void d_tmpfile(struct dentry *dentry, struct inode *inode)
{
	inode_dec_link_count(inode);
	BUG_ON(dentry->d_name.name != dentry->d_iname ||
		!hlist_unhashed(&dentry->d_u.d_alias) ||
		!d_unlinked(dentry));
	spin_lock(&dentry->d_parent->d_lock);
	spin_lock_nested(&dentry->d_lock, DENTRY_D_LOCK_NESTED);
	dentry->d_name.len = sprintf(dentry->d_iname, "#%llu",
				(unsigned long long)inode->i_ino);
	spin_unlock(&dentry->d_lock);
	spin_unlock(&dentry->d_parent->d_lock);
	d_instantiate(dentry, inode);
}
EXPORT_SYMBOL(d_tmpfile);

static __initdata unsigned long dhash_entries;
static int __init set_dhash_entries(char *str)
{
	if (!str)
		return 0;
	dhash_entries = simple_strtoul(str, &str, 0);
	return 1;
}
__setup("dhash_entries=", set_dhash_entries);

static void __init dcache_init_early(void)
{
	/* If hashes are distributed across NUMA nodes, defer
	 * hash allocation until vmalloc space is available.
	 */
	if (hashdist)
		return;

	dentry_hashtable =
		alloc_large_system_hash("Dentry cache",
					sizeof(struct hlist_bl_head),
					dhash_entries,
					13,
					HASH_EARLY | HASH_ZERO,
					&d_hash_shift,
					NULL,
					0,
					0);
	d_hash_shift = 32 - d_hash_shift;
}

static void __init dcache_init(void)
{
	/*
	 * A constructor could be added for stable state like the lists,
	 * but it is probably not worth it because of the cache nature
	 * of the dcache.
	 */
	dentry_cache = KMEM_CACHE_USERCOPY(dentry,
		SLAB_RECLAIM_ACCOUNT|SLAB_PANIC|SLAB_MEM_SPREAD|SLAB_ACCOUNT,
		d_iname);

	/* Hash may have been set up in dcache_init_early */
	if (!hashdist)
		return;

	dentry_hashtable =
		alloc_large_system_hash("Dentry cache",
					sizeof(struct hlist_bl_head),
					dhash_entries,
					13,
					HASH_ZERO,
					&d_hash_shift,
					NULL,
					0,
					0);
	d_hash_shift = 32 - d_hash_shift;
}

/* SLAB cache for __getname() consumers */
struct kmem_cache *names_cachep __read_mostly;
EXPORT_SYMBOL(names_cachep);

EXPORT_SYMBOL(d_genocide);

void __init vfs_caches_init_early(void)
{
	int i;

	for (i = 0; i < ARRAY_SIZE(in_lookup_hashtable); i++)
		INIT_HLIST_BL_HEAD(&in_lookup_hashtable[i]);

	dcache_init_early();
	inode_init_early();
}

void __init vfs_caches_init(void)
{
	names_cachep = kmem_cache_create_usercopy("names_cache", PATH_MAX, 0,
			SLAB_HWCACHE_ALIGN|SLAB_PANIC, 0, PATH_MAX, NULL);

	dcache_init();
	inode_init();
	files_init();
	files_maxfiles_init();
	mnt_init();
	bdev_cache_init();
	chrdev_init();
}<|MERGE_RESOLUTION|>--- conflicted
+++ resolved
@@ -3079,11 +3079,7 @@
  */
 static int prepend_name(char **buffer, int *buflen, const struct qstr *name)
 {
-<<<<<<< HEAD
-	const char *dname = READ_ONCE(name->name);
-=======
 	const char *dname = smp_load_acquire(&name->name); /* ^^^ */
->>>>>>> 661e50bc
 	u32 dlen = READ_ONCE(name->len);
 	char *p;
 
