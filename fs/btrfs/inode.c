--- conflicted
+++ resolved
@@ -4617,392 +4617,6 @@
 }
 
 /*
-<<<<<<< HEAD
- * Return this if we need to call truncate_block for the last bit of the
- * truncate.
- */
-#define NEED_TRUNCATE_BLOCK 1
-
-/*
- * Remove inode items from a given root.
- *
- * @trans:		A transaction handle.
- * @root:		The root from which to remove items.
- * @inode:		The inode whose items we want to remove.
- * @new_size:		The new i_size for the inode. This is only applicable when
- *			@min_type is BTRFS_EXTENT_DATA_KEY, must be 0 otherwise.
- * @min_type:		The minimum key type to remove. All keys with a type
- *			greater than this value are removed and all keys with
- *			this type are removed only if their offset is >= @new_size.
- * @extents_found:	Output parameter that will contain the number of file
- *			extent items that were removed or adjusted to the new
- *			inode i_size. The caller is responsible for initializing
- *			the counter. Also, it can be NULL if the caller does not
- *			need this counter.
- *
- * Remove all keys associated with the inode from the given root that have a key
- * with a type greater than or equals to @min_type. When @min_type has a value of
- * BTRFS_EXTENT_DATA_KEY, only remove file extent items that have an offset value
- * greater than or equals to @new_size. If a file extent item that starts before
- * @new_size and ends after it is found, its length is adjusted.
- *
- * Returns: 0 on success, < 0 on error and NEED_TRUNCATE_BLOCK when @min_type is
- * BTRFS_EXTENT_DATA_KEY and the caller must truncate the last block.
- */
-int btrfs_truncate_inode_items(struct btrfs_trans_handle *trans,
-			       struct btrfs_root *root,
-			       struct btrfs_inode *inode,
-			       u64 new_size, u32 min_type,
-			       u64 *extents_found)
-{
-	struct btrfs_fs_info *fs_info = root->fs_info;
-	struct btrfs_path *path;
-	struct extent_buffer *leaf;
-	struct btrfs_file_extent_item *fi;
-	struct btrfs_key key;
-	struct btrfs_key found_key;
-	u64 extent_start = 0;
-	u64 extent_num_bytes = 0;
-	u64 extent_offset = 0;
-	u64 item_end = 0;
-	u64 last_size = new_size;
-	u32 found_type = (u8)-1;
-	int found_extent;
-	int del_item;
-	int pending_del_nr = 0;
-	int pending_del_slot = 0;
-	int extent_type = -1;
-	int ret;
-	u64 ino = btrfs_ino(inode);
-	u64 bytes_deleted = 0;
-	bool be_nice = false;
-	bool should_throttle = false;
-	const u64 lock_start = ALIGN_DOWN(new_size, fs_info->sectorsize);
-	struct extent_state *cached_state = NULL;
-
-	BUG_ON(new_size > 0 && min_type != BTRFS_EXTENT_DATA_KEY);
-
-	/*
-	 * For non-free space inodes and non-shareable roots, we want to back
-	 * off from time to time.  This means all inodes in subvolume roots,
-	 * reloc roots, and data reloc roots.
-	 */
-	if (!btrfs_is_free_space_inode(inode) &&
-	    test_bit(BTRFS_ROOT_SHAREABLE, &root->state))
-		be_nice = true;
-
-	path = btrfs_alloc_path();
-	if (!path)
-		return -ENOMEM;
-	path->reada = READA_BACK;
-
-	if (root->root_key.objectid != BTRFS_TREE_LOG_OBJECTID) {
-		lock_extent_bits(&inode->io_tree, lock_start, (u64)-1,
-				 &cached_state);
-
-		/*
-		 * We want to drop from the next block forward in case this
-		 * new size is not block aligned since we will be keeping the
-		 * last block of the extent just the way it is.
-		 */
-		btrfs_drop_extent_cache(inode, ALIGN(new_size,
-					fs_info->sectorsize),
-					(u64)-1, 0);
-	}
-
-	/*
-	 * This function is also used to drop the items in the log tree before
-	 * we relog the inode, so if root != BTRFS_I(inode)->root, it means
-	 * it is used to drop the logged items. So we shouldn't kill the delayed
-	 * items.
-	 */
-	if (min_type == 0 && root == inode->root)
-		btrfs_kill_delayed_inode_items(inode);
-
-	key.objectid = ino;
-	key.offset = (u64)-1;
-	key.type = (u8)-1;
-
-search_again:
-	/*
-	 * with a 16K leaf size and 128MB extents, you can actually queue
-	 * up a huge file in a single leaf.  Most of the time that
-	 * bytes_deleted is > 0, it will be huge by the time we get here
-	 */
-	if (be_nice && bytes_deleted > SZ_32M &&
-	    btrfs_should_end_transaction(trans)) {
-		ret = -EAGAIN;
-		goto out;
-	}
-
-	ret = btrfs_search_slot(trans, root, &key, path, -1, 1);
-	if (ret < 0)
-		goto out;
-
-	if (ret > 0) {
-		ret = 0;
-		/* there are no items in the tree for us to truncate, we're
-		 * done
-		 */
-		if (path->slots[0] == 0)
-			goto out;
-		path->slots[0]--;
-	}
-
-	while (1) {
-		u64 clear_start = 0, clear_len = 0;
-
-		fi = NULL;
-		leaf = path->nodes[0];
-		btrfs_item_key_to_cpu(leaf, &found_key, path->slots[0]);
-		found_type = found_key.type;
-
-		if (found_key.objectid != ino)
-			break;
-
-		if (found_type < min_type)
-			break;
-
-		item_end = found_key.offset;
-		if (found_type == BTRFS_EXTENT_DATA_KEY) {
-			fi = btrfs_item_ptr(leaf, path->slots[0],
-					    struct btrfs_file_extent_item);
-			extent_type = btrfs_file_extent_type(leaf, fi);
-			if (extent_type != BTRFS_FILE_EXTENT_INLINE) {
-				item_end +=
-				    btrfs_file_extent_num_bytes(leaf, fi);
-
-				trace_btrfs_truncate_show_fi_regular(
-					inode, leaf, fi, found_key.offset);
-			} else if (extent_type == BTRFS_FILE_EXTENT_INLINE) {
-				item_end += btrfs_file_extent_ram_bytes(leaf,
-									fi);
-
-				trace_btrfs_truncate_show_fi_inline(
-					inode, leaf, fi, path->slots[0],
-					found_key.offset);
-			}
-			item_end--;
-		}
-		if (found_type > min_type) {
-			del_item = 1;
-		} else {
-			if (item_end < new_size)
-				break;
-			if (found_key.offset >= new_size)
-				del_item = 1;
-			else
-				del_item = 0;
-		}
-		found_extent = 0;
-		/* FIXME, shrink the extent if the ref count is only 1 */
-		if (found_type != BTRFS_EXTENT_DATA_KEY)
-			goto delete;
-
-		if (extents_found != NULL)
-			(*extents_found)++;
-
-		if (extent_type != BTRFS_FILE_EXTENT_INLINE) {
-			u64 num_dec;
-
-			clear_start = found_key.offset;
-			extent_start = btrfs_file_extent_disk_bytenr(leaf, fi);
-			if (!del_item) {
-				u64 orig_num_bytes =
-					btrfs_file_extent_num_bytes(leaf, fi);
-				extent_num_bytes = ALIGN(new_size -
-						found_key.offset,
-						fs_info->sectorsize);
-				clear_start = ALIGN(new_size, fs_info->sectorsize);
-				btrfs_set_file_extent_num_bytes(leaf, fi,
-							 extent_num_bytes);
-				num_dec = (orig_num_bytes -
-					   extent_num_bytes);
-				if (test_bit(BTRFS_ROOT_SHAREABLE,
-					     &root->state) &&
-				    extent_start != 0)
-					inode_sub_bytes(&inode->vfs_inode,
-							num_dec);
-				btrfs_mark_buffer_dirty(leaf);
-			} else {
-				extent_num_bytes =
-					btrfs_file_extent_disk_num_bytes(leaf,
-									 fi);
-				extent_offset = found_key.offset -
-					btrfs_file_extent_offset(leaf, fi);
-
-				/* FIXME blocksize != 4096 */
-				num_dec = btrfs_file_extent_num_bytes(leaf, fi);
-				if (extent_start != 0) {
-					found_extent = 1;
-					if (test_bit(BTRFS_ROOT_SHAREABLE,
-						     &root->state))
-						inode_sub_bytes(&inode->vfs_inode,
-								num_dec);
-				}
-			}
-			clear_len = num_dec;
-		} else if (extent_type == BTRFS_FILE_EXTENT_INLINE) {
-			/*
-			 * we can't truncate inline items that have had
-			 * special encodings
-			 */
-			if (!del_item &&
-			    btrfs_file_extent_encryption(leaf, fi) == 0 &&
-			    btrfs_file_extent_other_encoding(leaf, fi) == 0 &&
-			    btrfs_file_extent_compression(leaf, fi) == 0) {
-				u32 size = (u32)(new_size - found_key.offset);
-
-				btrfs_set_file_extent_ram_bytes(leaf, fi, size);
-				size = btrfs_file_extent_calc_inline_size(size);
-				btrfs_truncate_item(path, size, 1);
-			} else if (!del_item) {
-				/*
-				 * We have to bail so the last_size is set to
-				 * just before this extent.
-				 */
-				ret = NEED_TRUNCATE_BLOCK;
-				break;
-			} else {
-				/*
-				 * Inline extents are special, we just treat
-				 * them as a full sector worth in the file
-				 * extent tree just for simplicity sake.
-				 */
-				clear_len = fs_info->sectorsize;
-			}
-
-			if (test_bit(BTRFS_ROOT_SHAREABLE, &root->state))
-				inode_sub_bytes(&inode->vfs_inode,
-						item_end + 1 - new_size);
-		}
-delete:
-		/*
-		 * We use btrfs_truncate_inode_items() to clean up log trees for
-		 * multiple fsyncs, and in this case we don't want to clear the
-		 * file extent range because it's just the log.
-		 */
-		if (root == inode->root) {
-			ret = btrfs_inode_clear_file_extent_range(inode,
-						  clear_start, clear_len);
-			if (ret) {
-				btrfs_abort_transaction(trans, ret);
-				break;
-			}
-		}
-
-		if (del_item)
-			last_size = found_key.offset;
-		else
-			last_size = new_size;
-		if (del_item) {
-			if (!pending_del_nr) {
-				/* no pending yet, add ourselves */
-				pending_del_slot = path->slots[0];
-				pending_del_nr = 1;
-			} else if (pending_del_nr &&
-				   path->slots[0] + 1 == pending_del_slot) {
-				/* hop on the pending chunk */
-				pending_del_nr++;
-				pending_del_slot = path->slots[0];
-			} else {
-				BUG();
-			}
-		} else {
-			break;
-		}
-		should_throttle = false;
-
-		if (found_extent &&
-		    root->root_key.objectid != BTRFS_TREE_LOG_OBJECTID) {
-			struct btrfs_ref ref = { 0 };
-
-			bytes_deleted += extent_num_bytes;
-
-			btrfs_init_generic_ref(&ref, BTRFS_DROP_DELAYED_REF,
-					extent_start, extent_num_bytes, 0);
-			btrfs_init_data_ref(&ref, btrfs_header_owner(leaf),
-					ino, extent_offset,
-					root->root_key.objectid, false);
-			ret = btrfs_free_extent(trans, &ref);
-			if (ret) {
-				btrfs_abort_transaction(trans, ret);
-				break;
-			}
-			if (be_nice) {
-				if (btrfs_should_throttle_delayed_refs(trans))
-					should_throttle = true;
-			}
-		}
-
-		if (found_type == BTRFS_INODE_ITEM_KEY)
-			break;
-
-		if (path->slots[0] == 0 ||
-		    path->slots[0] != pending_del_slot ||
-		    should_throttle) {
-			if (pending_del_nr) {
-				ret = btrfs_del_items(trans, root, path,
-						pending_del_slot,
-						pending_del_nr);
-				if (ret) {
-					btrfs_abort_transaction(trans, ret);
-					break;
-				}
-				pending_del_nr = 0;
-			}
-			btrfs_release_path(path);
-
-			/*
-			 * We can generate a lot of delayed refs, so we need to
-			 * throttle every once and a while and make sure we're
-			 * adding enough space to keep up with the work we are
-			 * generating.  Since we hold a transaction here we
-			 * can't flush, and we don't want to FLUSH_LIMIT because
-			 * we could have generated too many delayed refs to
-			 * actually allocate, so just bail if we're short and
-			 * let the normal reservation dance happen higher up.
-			 */
-			if (should_throttle) {
-				ret = btrfs_delayed_refs_rsv_refill(fs_info,
-							BTRFS_RESERVE_NO_FLUSH);
-				if (ret) {
-					ret = -EAGAIN;
-					break;
-				}
-			}
-			goto search_again;
-		} else {
-			path->slots[0]--;
-		}
-	}
-out:
-	if (ret >= 0 && pending_del_nr) {
-		int err;
-
-		err = btrfs_del_items(trans, root, path, pending_del_slot,
-				      pending_del_nr);
-		if (err) {
-			btrfs_abort_transaction(trans, err);
-			ret = err;
-		}
-	}
-	if (root->root_key.objectid != BTRFS_TREE_LOG_OBJECTID) {
-		ASSERT(last_size >= new_size);
-		if (!ret && last_size > new_size)
-			last_size = new_size;
-		btrfs_inode_safe_disk_i_size_write(inode, last_size);
-		unlock_extent_cached(&inode->io_tree, lock_start, (u64)-1,
-				     &cached_state);
-	}
-
-	btrfs_free_path(path);
-	return ret;
-}
-
-/*
-=======
->>>>>>> 754e0b0e
  * btrfs_truncate_block - read, zero a chunk and write a block
  * @inode - inode that we're zeroing
  * @from - the offset to start zeroing
