--- conflicted
+++ resolved
@@ -800,7 +800,7 @@
 		goto out_cleanup_queue;
 
 	ctrl->ctrl.max_hw_sectors =
-		(ctrl->max_fr_pages - 1) << (PAGE_SHIFT - 9);
+		(ctrl->max_fr_pages - 1) << (ilog2(SZ_4K) - 9);
 
 	error = nvme_init_identify(&ctrl->ctrl);
 	if (error)
@@ -1118,17 +1118,12 @@
 	struct nvme_keyed_sgl_desc *sg = &c->common.dptr.ksgl;
 	int nr;
 
-<<<<<<< HEAD
 	/*
 	 * Align the MR to a 4K page size to match the ctrl page size and
 	 * the block virtual boundary.
 	 */
 	nr = ib_map_mr_sg(req->mr, req->sg_table.sgl, count, NULL, SZ_4K);
-	if (nr < count) {
-=======
-	nr = ib_map_mr_sg(req->mr, req->sg_table.sgl, count, NULL, PAGE_SIZE);
 	if (unlikely(nr < count)) {
->>>>>>> 175206cf
 		if (nr < 0)
 			return nr;
 		return -EINVAL;
@@ -1732,102 +1727,7 @@
 	.timeout	= nvme_rdma_timeout,
 };
 
-<<<<<<< HEAD
-static int nvme_rdma_configure_admin_queue(struct nvme_rdma_ctrl *ctrl)
-{
-	int error;
-
-	error = nvme_rdma_init_queue(ctrl, 0, NVME_AQ_DEPTH);
-	if (error)
-		return error;
-
-	ctrl->device = ctrl->queues[0].device;
-
-	/*
-	 * We need a reference on the device as long as the tag_set is alive,
-	 * as the MRs in the request structures need a valid ib_device.
-	 */
-	error = -EINVAL;
-	if (!nvme_rdma_dev_get(ctrl->device))
-		goto out_free_queue;
-
-	ctrl->max_fr_pages = min_t(u32, NVME_RDMA_MAX_SEGMENTS,
-		ctrl->device->dev->attrs.max_fast_reg_page_list_len);
-
-	memset(&ctrl->admin_tag_set, 0, sizeof(ctrl->admin_tag_set));
-	ctrl->admin_tag_set.ops = &nvme_rdma_admin_mq_ops;
-	ctrl->admin_tag_set.queue_depth = NVME_RDMA_AQ_BLKMQ_DEPTH;
-	ctrl->admin_tag_set.reserved_tags = 2; /* connect + keep-alive */
-	ctrl->admin_tag_set.numa_node = NUMA_NO_NODE;
-	ctrl->admin_tag_set.cmd_size = sizeof(struct nvme_rdma_request) +
-		SG_CHUNK_SIZE * sizeof(struct scatterlist);
-	ctrl->admin_tag_set.driver_data = ctrl;
-	ctrl->admin_tag_set.nr_hw_queues = 1;
-	ctrl->admin_tag_set.timeout = ADMIN_TIMEOUT;
-
-	error = blk_mq_alloc_tag_set(&ctrl->admin_tag_set);
-	if (error)
-		goto out_put_dev;
-
-	ctrl->ctrl.admin_q = blk_mq_init_queue(&ctrl->admin_tag_set);
-	if (IS_ERR(ctrl->ctrl.admin_q)) {
-		error = PTR_ERR(ctrl->ctrl.admin_q);
-		goto out_free_tagset;
-	}
-
-	error = nvmf_connect_admin_queue(&ctrl->ctrl);
-	if (error)
-		goto out_cleanup_queue;
-
-	set_bit(NVME_RDMA_Q_LIVE, &ctrl->queues[0].flags);
-
-	error = nvmf_reg_read64(&ctrl->ctrl, NVME_REG_CAP,
-			&ctrl->ctrl.cap);
-	if (error) {
-		dev_err(ctrl->ctrl.device,
-			"prop_get NVME_REG_CAP failed\n");
-		goto out_cleanup_queue;
-	}
-
-	ctrl->ctrl.sqsize =
-		min_t(int, NVME_CAP_MQES(ctrl->ctrl.cap), ctrl->ctrl.sqsize);
-
-	error = nvme_enable_ctrl(&ctrl->ctrl, ctrl->ctrl.cap);
-	if (error)
-		goto out_cleanup_queue;
-
-	ctrl->ctrl.max_hw_sectors =
-		(ctrl->max_fr_pages - 1) << (ilog2(SZ_4K) - 9);
-
-	error = nvme_init_identify(&ctrl->ctrl);
-	if (error)
-		goto out_cleanup_queue;
-
-	error = nvme_rdma_alloc_qe(ctrl->queues[0].device->dev,
-			&ctrl->async_event_sqe, sizeof(struct nvme_command),
-			DMA_TO_DEVICE);
-	if (error)
-		goto out_cleanup_queue;
-
-	return 0;
-
-out_cleanup_queue:
-	blk_cleanup_queue(ctrl->ctrl.admin_q);
-out_free_tagset:
-	/* disconnect and drain the queue before freeing the tagset */
-	nvme_rdma_stop_queue(&ctrl->queues[0]);
-	blk_mq_free_tag_set(&ctrl->admin_tag_set);
-out_put_dev:
-	nvme_rdma_dev_put(ctrl->device);
-out_free_queue:
-	nvme_rdma_free_queue(&ctrl->queues[0]);
-	return error;
-}
-
-static void nvme_rdma_shutdown_ctrl(struct nvme_rdma_ctrl *ctrl)
-=======
 static void nvme_rdma_shutdown_ctrl(struct nvme_rdma_ctrl *ctrl, bool shutdown)
->>>>>>> 175206cf
 {
 	cancel_work_sync(&ctrl->err_work);
 	cancel_delayed_work_sync(&ctrl->reconnect_work);
