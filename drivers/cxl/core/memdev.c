--- conflicted
+++ resolved
@@ -228,11 +228,8 @@
 	put_device(&cxlmd->dev);
 }
 
-<<<<<<< HEAD
-=======
 static struct lock_class_key cxl_memdev_key;
 
->>>>>>> 88084a3d
 static struct cxl_memdev *cxl_memdev_alloc(struct cxl_dev_state *cxlds,
 					   const struct file_operations *fops)
 {
