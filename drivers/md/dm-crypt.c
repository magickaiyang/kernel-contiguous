--- conflicted
+++ resolved
@@ -332,11 +332,7 @@
 	int err;
 
 	desc->tfm = essiv->hash_tfm;
-<<<<<<< HEAD
-	desc->flags = CRYPTO_TFM_REQ_MAY_SLEEP;
-=======
 	desc->flags = 0;
->>>>>>> f9885ef8
 
 	err = crypto_shash_digest(desc, cc->key, cc->key_size, essiv->salt);
 	shash_desc_zero(desc);
